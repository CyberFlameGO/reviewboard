"""Version information for Review Board dependencies.

This contains constants that other parts of Review Board (primarily packaging)
can use to look up information on major dependencies of Review Board.

The contents in this file might change substantially between releases. If
you're going to make use of data from this file, code defensively.
"""

from __future__ import unicode_literals

# NOTE: This file may not import other files! It's used for packaging and
#       may be needed before any dependencies have been installed.


#: The major version of Django we're using for documentation.
django_doc_major_version = '1.6'

#: The major version of Djblets we're using for documentation.
djblets_doc_major_version = '0.10'

#: The version range required for Django.
django_version = '>=1.6.11,<1.6.999'

#: The version range required for Djblets.
<<<<<<< HEAD
djblets_version = '>=0.10b1,<=0.10.999'
=======
djblets_version = '>=0.9.7,<=0.9.999'
>>>>>>> 1e29d8d8

#: All dependencies required to install Review Board.
package_dependencies = {
    'cryptography': '>=1.8.1',
    'Django': django_version,
<<<<<<< HEAD
    'django-cors-headers': '>=1.1.0,<1.1.999',
    'django_evolution': '>=0.7.6,<=0.7.999',
=======
    'django_evolution': '>=0.7.7,<=0.7.999',
>>>>>>> 1e29d8d8
    'django-haystack': '>=2.3.1,<=2.4.999',
    'django-multiselectfield': '',
    'django-oauth-toolkit': '>=0.9.0,<0.9.999',
    'Djblets': djblets_version,
    'docutils': '',
    'markdown': '>=2.4.0,<2.4.999',
    'mimeparse': '>=0.1.3',
    'paramiko': '>=1.12',
    'Pygments': '>=2.1',
    'python-dateutil': '>=1.5',
    'python-memcached': '',
    'pytz': '>=2015.2',
    'Whoosh': '>=2.6',
}


def build_dependency_list(deps, version_prefix=''):
    """Build a list of dependency specifiers from a dependency map.

    This can be used along with :py:data:`package_dependencies`,
    :py:data:`npm_dependencies`, or other dependency dictionaries to build a
    list of dependency specifiers for use on the command line or in
    :file:`setup.py`.

    Args:
        deps (dict):
            A dictionary of dependencies.

    Returns:
        list of unicode:
        A list of dependency specifiers.
    """
    return sorted(
        [
            '%s%s%s' % (dep_name, version_prefix, dep_version)
            for dep_name, dep_version in deps.items()
        ],
        key=lambda s: s.lower())<|MERGE_RESOLUTION|>--- conflicted
+++ resolved
@@ -23,22 +23,14 @@
 django_version = '>=1.6.11,<1.6.999'
 
 #: The version range required for Djblets.
-<<<<<<< HEAD
 djblets_version = '>=0.10b1,<=0.10.999'
-=======
-djblets_version = '>=0.9.7,<=0.9.999'
->>>>>>> 1e29d8d8
 
 #: All dependencies required to install Review Board.
 package_dependencies = {
     'cryptography': '>=1.8.1',
     'Django': django_version,
-<<<<<<< HEAD
     'django-cors-headers': '>=1.1.0,<1.1.999',
-    'django_evolution': '>=0.7.6,<=0.7.999',
-=======
     'django_evolution': '>=0.7.7,<=0.7.999',
->>>>>>> 1e29d8d8
     'django-haystack': '>=2.3.1,<=2.4.999',
     'django-multiselectfield': '',
     'django-oauth-toolkit': '>=0.9.0,<0.9.999',

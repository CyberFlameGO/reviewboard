from __future__ import unicode_literals

from contextlib import contextmanager

from django.contrib.auth.models import User
from django.core import mail
from django.template import Context, Template
from django.test.client import RequestFactory
from django.utils import six
from djblets.avatars.tests import DummyAvatarService
from djblets.extensions.extension import ExtensionInfo
from djblets.extensions.manager import ExtensionManager
from djblets.extensions.models import RegisteredExtension
from djblets.mail.utils import build_email_address_for_user
from djblets.registries.errors import AlreadyRegisteredError, RegistrationError
from djblets.siteconfig.models import SiteConfiguration
from kgb import SpyAgency
from mock import Mock

from reviewboard.admin.siteconfig import load_site_config
from reviewboard.admin.widgets import (primary_widgets,
                                       secondary_widgets,
                                       Widget)
from reviewboard.avatars import avatar_services
from reviewboard.extensions.base import Extension
from reviewboard.extensions.hooks import (AdminWidgetHook,
                                          APIExtraDataAccessHook,
                                          AvatarServiceHook,
                                          BaseReviewRequestActionHook,
                                          CommentDetailDisplayHook,
                                          DiffViewerActionHook,
                                          EmailHook,
                                          HeaderActionHook,
                                          HeaderDropdownActionHook,
                                          HostingServiceHook,
                                          NavigationBarHook,
                                          ReviewPublishedEmailHook,
                                          ReviewReplyPublishedEmailHook,
                                          ReviewRequestActionHook,
                                          ReviewRequestApprovalHook,
                                          ReviewRequestClosedEmailHook,
                                          ReviewRequestDropdownActionHook,
                                          ReviewRequestFieldSetsHook,
                                          ReviewRequestPublishedEmailHook,
                                          UserInfoboxHook,
                                          WebAPICapabilitiesHook)
from reviewboard.hostingsvcs.service import (get_hosting_service,
                                             HostingService)
<<<<<<< HEAD
from reviewboard.reviews.actions import (BaseReviewRequestAction,
                                         BaseReviewRequestMenuAction,
                                         clear_all_actions)
=======
from reviewboard.scmtools.errors import FileNotFoundError
from reviewboard.testing.testcase import TestCase
>>>>>>> 1f34ec87
from reviewboard.reviews.models.review_request import ReviewRequest
from reviewboard.reviews.fields import (BaseReviewRequestField,
                                        BaseReviewRequestFieldSet)
from reviewboard.reviews.signals import (review_request_published,
                                         review_published, reply_published,
                                         review_request_closed)
from reviewboard.site.urlresolvers import local_site_reverse
from reviewboard.testing.testcase import TestCase
from reviewboard.webapi.base import ExtraDataAccessLevel, WebAPIResource
from reviewboard.webapi.tests.base import BaseWebAPITestCase
from reviewboard.webapi.tests.mimetypes import root_item_mimetype
from reviewboard.webapi.tests.urls import get_root_url


@contextmanager
def set_siteconfig_settings(settings):
    """A context manager to toggle site configuration settings.

    Args:
        settings (dict):
            The new site configuration settings.
    """
    siteconfig = SiteConfiguration.objects.get_current()

    old_settings = {}

    for setting, value in six.iteritems(settings):
        old_settings[setting] = siteconfig.get(setting)
        siteconfig.set(setting, value)

    siteconfig.save()
    load_site_config()

    try:
        yield
    finally:
        for setting, value in six.iteritems(old_settings):
            siteconfig.set(setting, value)

        siteconfig.save()
        load_site_config()


class ExtensionManagerMixin(object):
    """Mixin used to setup a default ExtensionManager for tests."""

    def setUp(self):
        super(ExtensionManagerMixin, self).setUp()
        self.manager = ExtensionManager('')


class DummyExtension(Extension):
    registration = RegisteredExtension()


class ActionHookTests(ExtensionManagerMixin, TestCase):
    """Tests the action hooks in reviewboard.extensions.hooks."""

    class _TestAction(BaseReviewRequestAction):
        action_id = 'test-action'
        label = 'Test Action'

    class _TestMenuAction(BaseReviewRequestMenuAction):
        action_id = 'test-menu-instance-action'
        label = 'Menu Instance'

    def setUp(self):
        super(ActionHookTests, self).setUp()

        self.extension = DummyExtension(extension_manager=self.manager)

    def tearDown(self):
        super(ActionHookTests, self).tearDown()

        self.extension.shutdown()

    def test_review_request_action_hook(self):
        """Testing ReviewRequestActionHook renders on a review request page but
        not on a file attachment or a diff viewer page
        """
        self._test_base_review_request_action_hook(
            'review-request-detail', ReviewRequestActionHook, True)
        self._test_base_review_request_action_hook(
            'file-attachment', ReviewRequestActionHook, False)
        self._test_base_review_request_action_hook(
            'view-diff', ReviewRequestActionHook, False)

    def test_diffviewer_action_hook(self):
        """Testing DiffViewerActionHook renders on a diff viewer page but not
        on a review request page or a file attachment page
        """
        self._test_base_review_request_action_hook(
            'review-request-detail', DiffViewerActionHook, False)
        self._test_base_review_request_action_hook(
            'file-attachment', DiffViewerActionHook, False)
        self._test_base_review_request_action_hook(
            'view-diff', DiffViewerActionHook, True)

    def test_review_request_dropdown_action_hook(self):
        """Testing ReviewRequestDropdownActionHook renders on a review request
        page but not on a file attachment or a diff viewer page
        """
        self._test_review_request_dropdown_action_hook(
            'review-request-detail', ReviewRequestDropdownActionHook, True)
        self._test_review_request_dropdown_action_hook(
            'file-attachment', ReviewRequestDropdownActionHook, False)
        self._test_review_request_dropdown_action_hook(
            'view-diff', ReviewRequestDropdownActionHook, False)

    def test_action_hook_init_raises_key_error(self):
        """Testing that action hook __init__ raises a KeyError"""
        missing_url_action = {
            'id': 'missing-url-action',
            'label': 'This action dict is missing a mandatory URL key.',
        }
        missing_key = 'url'
        error_message = ('ActionHook-style dicts require a %s key'
                         % repr(missing_key))
        action_hook_classes = [
            BaseReviewRequestActionHook,
            ReviewRequestActionHook,
            DiffViewerActionHook,
        ]

        for hook_cls in action_hook_classes:
            with self.assertRaisesMessage(KeyError, error_message):
                hook_cls(extension=self.extension, actions=[
                    missing_url_action,
                ])

        clear_all_actions()

    def test_action_hook_init_raises_value_error(self):
        """Testing that BaseReviewRequestActionHook __init__ raises a
        ValueError"""
        unsupported_type_action = [{
            'id': 'unsupported-type-action',
            'label': 'This action is a list, which is an unsupported type.',
            'url': '#',
        }]
        error_message = ('Only BaseReviewRequestAction and dict instances are '
                         'supported')
        action_hook_classes = [
            BaseReviewRequestActionHook,
            ReviewRequestActionHook,
            DiffViewerActionHook,
            ReviewRequestDropdownActionHook,
        ]

        for hook_cls in action_hook_classes:
            with self.assertRaisesMessage(ValueError, error_message):
                hook_cls(extension=self.extension, actions=[
                    unsupported_type_action,
                ])

        clear_all_actions()

    def test_dropdown_action_hook_init_raises_key_error(self):
        """Testing that ReviewRequestDropdownActionHook __init__ raises a
        KeyError"""
        missing_items_menu_action = {
            'id': 'missing-items-menu-action',
            'label': 'This menu action dict is missing a mandatory items key.',
        }
        missing_key = 'items'
        error_message = ('ReviewRequestDropdownActionHook-style dicts require '
                         'a %s key' % repr(missing_key))

        with self.assertRaisesMessage(KeyError, error_message):
            ReviewRequestDropdownActionHook(extension=self.extension, actions=[
                missing_items_menu_action,
            ])

        clear_all_actions()

    def _test_base_review_request_action_hook(self, url_name, hook_cls,
                                              should_render):
        """Test if the action hook renders or not at the given URL.

        Args:
            url_name (unicode):
                The name of the URL where each action is to be rendered.

            hook_cls (class):
                The class of the action hook to be tested.

            should_render (bool):
                The expected rendering behaviour.
        """
        hook = hook_cls(extension=self.extension, actions=[
            {
                'id': 'with-id-action',
                'label': 'Yes ID',
                'url': 'with-id-url',
            },
            self._TestAction(),
            {
                'label': 'No ID',
                'url': 'without-id-url',
            },
        ])
        context = self._get_context(url_name=url_name)
        entries = hook.get_actions(context)
        self.assertEqual(len(entries), 3)
        self.assertEqual(entries[0].action_id, 'with-id-action')
        self.assertEqual(entries[1].action_id, 'test-action')
        self.assertEqual(entries[2].action_id, 'no-id-dummy-action')

        template = Template(
            '{% load reviewtags %}'
            '{% review_request_actions %}'
        )
        content = template.render(context)
        self.assertNotIn('action', context)
        self.assertEqual(should_render, 'href="with-id-url"' in content)
        self.assertIn('>Test Action<', content)
        self.assertEqual(should_render, 'id="no-id-dummy-action"' in content)

        clear_all_actions()

        content = template.render(context)
        self.assertNotIn('href="with-id-url"', content)
        self.assertNotIn('>Test Action<', content)
        self.assertNotIn('id="no-id-dummy-action"', content)

    def _test_review_request_dropdown_action_hook(self, url_name, hook_cls,
                                                  should_render):
        """Test if the dropdown action hook renders or not at the given URL.

        Args:
            url_name (unicode):
                The name of the URL where each action is to be rendered.

            hook_cls (class):
                The class of the dropdown action hook to be tested.

            should_render (bool):
                The expected rendering behaviour.
        """
        hook = hook_cls(extension=self.extension, actions=[
            self._TestMenuAction([
                self._TestAction(),
            ]),
            {
                'id': 'test-menu-dict-action',
                'label': 'Menu Dict',
                'items': [
                    {
                        'id': 'with-id-action',
                        'label': 'Yes ID',
                        'url': 'with-id-url',
                    },
                    {
                        'label': 'No ID',
                        'url': 'without-id-url',
                    },
                ]
            },
        ])
        context = self._get_context(url_name=url_name)
        entries = hook.get_actions(context)
        self.assertEqual(len(entries), 2)
        self.assertEqual(entries[0].action_id, 'test-menu-instance-action')
        self.assertEqual(entries[1].action_id, 'test-menu-dict-action')

        template = Template(
            '{% load reviewtags %}'
            '{% review_request_actions %}'
        )
        content = template.render(context)
        self.assertNotIn('action', context)
        self.assertIn('>Test Action<', content)
        self.assertIn('>Menu Instance &#9662;<', content)
        self.assertEqual(should_render,
                         'id="test-menu-dict-action"' in content)
        self.assertEqual(should_render, '>Menu Dict &#9662;<' in content)
        self.assertEqual(should_render, 'href="with-id-url"' in content)
        self.assertEqual(should_render, 'id="no-id-dummy-action"' in content)

        clear_all_actions()

        content = template.render(context)
        self.assertNotIn('>Test Action<', content)
        self.assertNotIn('>Menu Instance &#9662;<', content)
        self.assertNotIn('id="test-menu-dict-action"', content)
        self.assertNotIn('href="with-id-url"', content)
        self.assertNotIn('id="no-id-dummy-action"', content)

    def _test_action_hook(self, template_tag_name, hook_cls):
        action = {
            'label': 'Test Action',
            'id': 'test-action',
            'image': 'test-image',
            'image_width': 42,
            'image_height': 42,
            'url': 'foo-url',
        }

        hook = hook_cls(extension=self.extension, actions=[action])

        context = Context({})
        entries = hook.get_actions(context)
        self.assertEqual(len(entries), 1)
        self.assertEqual(entries[0], action)

        t = Template(
            "{% load rb_extensions %}"
            "{% " + template_tag_name + " %}")

        self.assertEqual(t.render(context).strip(),
                         self._build_action_template(action))

    def _test_dropdown_action_hook(self, template_tag_name, hook_cls):
        action = {
            'id': 'test-menu',
            'label': 'Test Menu',
            'items': [
                {
                    'id': 'test-action',
                    'label': 'Test Action',
                    'url': 'foo-url',
                    'image': 'test-image',
                    'image_width': 42,
                    'image_height': 42
                }
            ]
        }

        hook = hook_cls(extension=self.extension,
                        actions=[action])

        context = Context({})
        entries = hook.get_actions(context)
        self.assertEqual(len(entries), 1)
        self.assertEqual(entries[0], action)

        t = Template(
            "{% load rb_extensions %}"
            "{% " + template_tag_name + " %}")

        content = t.render(context).strip()

        self.assertIn(('id="%s"' % action['id']), content)
        self.assertIn((">%s &#9662;" % action['label']), content)
        self.assertIn(self._build_action_template(action['items'][0]),
                      content)

    def _build_action_template(self, action):
        return ('<li><a id="%(id)s" href="%(url)s">'
                '<img src="%(image)s" width="%(image_width)s" '
                'height="%(image_height)s" border="0" alt="" />'
                '%(label)s</a></li>' % action)

    def test_header_hooks(self):
        """Testing HeaderActionHook"""
        self._test_action_hook('header_action_hooks', HeaderActionHook)

    def test_header_dropdown_action_hook(self):
        """Testing HeaderDropdownActionHook"""
        self._test_dropdown_action_hook('header_dropdown_action_hooks',
                                        HeaderDropdownActionHook)

    def _get_context(self, user_pk='123', is_authenticated=True,
                     url_name='review-request-detail', local_site_name=None,
                     status=ReviewRequest.PENDING_REVIEW, submitter_id='456',
                     is_public=True, display_id='789', has_diffs=True,
                     can_change_status=True, can_edit_reviewrequest=True,
                     delete_reviewrequest=True):
        request = Mock()
        request.resolver_match = Mock()
        request.resolver_match.url_name = url_name
        request.user = Mock()
        request.user.pk = user_pk
        request.user.is_authenticated.return_value = is_authenticated
        request._local_site_name = local_site_name

        review_request = Mock()
        review_request.status = status
        review_request.submitter_id = submitter_id
        review_request.public = is_public
        review_request.display_id = display_id

        if not has_diffs:
            review_request.get_draft.return_value = None
            review_request.get_diffsets.return_value = None

        context = Context({
            'request': request,
            'review_request': review_request,
            'perms': {
                'reviews': {
                    'can_change_status': can_change_status,
                    'can_edit_reviewrequest': can_edit_reviewrequest,
                    'delete_reviewrequest': delete_reviewrequest,
                },
            },
        })

        return context


class NavigationBarHookTests(TestCase):
    """Tests the navigation bar hooks."""
    def setUp(self):
        super(NavigationBarHookTests, self).setUp()

        manager = ExtensionManager('')
        self.extension = DummyExtension(extension_manager=manager)

    def tearDown(self):
        super(NavigationBarHookTests, self).tearDown()

        self.extension.shutdown()

    def test_navigation_bar_hooks(self):
        """Testing navigation entry extension hooks"""
        entry = {
            'label': 'Test Nav Entry',
            'url': 'foo-url',
        }

        hook = NavigationBarHook(extension=self.extension, entries=[entry])

        request = self.client.request()
        request.user = User(username='text')

        context = Context({
            'request': request,
            'local_site_name': 'test-site',
        })
        entries = hook.get_entries(context)
        self.assertEqual(len(entries), 1)
        self.assertEqual(entries[0], entry)

        t = Template(
            '{% load rb_extensions %}'
            '{% navigation_bar_hooks %}')

        self.assertEqual(t.render(context).strip(),
                         '<li><a href="%(url)s">%(label)s</a></li>' % entry)

    def test_navigation_bar_hooks_with_is_enabled_for_true(self):
        """Testing NavigationBarHook.is_enabled_for and returns true"""
        def is_enabled_for(**kwargs):
            self.assertEqual(kwargs['user'], request.user)
            self.assertEqual(kwargs['request'], request)
            self.assertEqual(kwargs['local_site_name'], 'test-site')

            return True

        entry = {
            'label': 'Test Nav Entry',
            'url': 'foo-url',
        }

        hook = NavigationBarHook(extension=self.extension, entries=[entry],
                                 is_enabled_for=is_enabled_for)

        request = self.client.request()
        request.user = User(username='text')

        context = Context({
            'request': request,
            'local_site_name': 'test-site',
        })
        entries = hook.get_entries(context)
        self.assertEqual(len(entries), 1)
        self.assertEqual(entries[0], entry)

        t = Template(
            '{% load rb_extensions %}'
            '{% navigation_bar_hooks %}')

        self.assertEqual(t.render(context).strip(),
                         '<li><a href="%(url)s">%(label)s</a></li>' % entry)

    def test_navigation_bar_hooks_with_is_enabled_for_false(self):
        """Testing NavigationBarHook.is_enabled_for and returns false"""
        def is_enabled_for(**kwargs):
            self.assertEqual(kwargs['user'], request.user)
            self.assertEqual(kwargs['request'], request)
            self.assertEqual(kwargs['local_site_name'], 'test-site')

            return False

        entry = {
            'label': 'Test Nav Entry',
            'url': 'foo-url',
        }

        hook = NavigationBarHook(extension=self.extension, entries=[entry],
                                 is_enabled_for=is_enabled_for)

        request = self.client.request()
        request.user = User(username='text')

        context = Context({
            'request': request,
            'local_site_name': 'test-site',
        })
        entries = hook.get_entries(context)
        self.assertEqual(len(entries), 0)

        t = Template(
            '{% load rb_extensions %}'
            '{% navigation_bar_hooks %}')

        self.assertEqual(t.render(context).strip(), '')

    def test_navigation_bar_hooks_with_is_enabled_for_legacy(self):
        """Testing NavigationBarHook.is_enabled_for and legacy argument
        format
        """
        def is_enabled_for(user):
            self.assertEqual(user, request.user)

            return True

        entry = {
            'label': 'Test Nav Entry',
            'url': 'foo-url',
        }

        hook = NavigationBarHook(extension=self.extension, entries=[entry],
                                 is_enabled_for=is_enabled_for)

        request = self.client.request()
        request.user = User(username='text')

        context = Context({
            'request': request,
            'local_site_name': 'test-site',
        })
        entries = hook.get_entries(context)
        self.assertEqual(len(entries), 1)
        self.assertEqual(entries[0], entry)

        t = Template(
            '{% load rb_extensions %}'
            '{% navigation_bar_hooks %}')

        self.assertEqual(t.render(context).strip(),
                         '<li><a href="%(url)s">%(label)s</a></li>' % entry)

    def test_navigation_bar_hooks_with_url_name(self):
        "Testing navigation entry extension hooks with url names"""
        entry = {
            'label': 'Test Nav Entry',
            'url_name': 'dashboard',
        }

        hook = NavigationBarHook(extension=self.extension, entries=[entry])

        request = self.client.request()
        request.user = User(username='text')

        context = Context({
            'request': request,
            'local_site_name': 'test-site',
        })
        entries = hook.get_entries(context)
        self.assertEqual(len(entries), 1)
        self.assertEqual(entries[0], entry)

        t = Template(
            '{% load rb_extensions %}'
            '{% navigation_bar_hooks %}')

        self.assertEqual(
            t.render(context).strip(),
            '<li><a href="%(url)s">%(label)s</a></li>' % {
                'label': entry['label'],
                'url': '/dashboard/',
            })


class TestService(HostingService):
    name = 'test-service'

    def get_file(self, repository, path, revision, *args, **kwargs):
        """Return the specified file from the repository.

        If the given file path is ``/invalid-path``, the file will be assumed
        to not exist and
        :py:exc:`reviewboard.scmtools.errors.FileNotFoundError` will be raised.

        Args:
            repository (reviewboard.scmtools.models.Repository):
                The repository the file belongs to.

            path (unicode):
                The file path.

            revision (unicode):
                The file revision.

            *args (tuple):
                Additional positional arguments.

            **kwargs (dict):
                Additional keyword arguments.

        Returns:
            unicode: The file data.

        Raises:
            reviewboard.scmtools.errors.FileNotFoundError:
                Raised if the file does not exist.
        """
        if path == '/invalid-path':
            raise FileNotFoundError(path, revision)

        return super(TestService, self).get_file(repository, path, revision,
                                                 *args, **kwargs)

    def get_file_exists(self, repository, path, revision, *args, **kwargs):
        """Return the specified file from the repository.

        If the given file path is ``/invalid-path``, the file will
        be assumed to not exist.

        Args:
            repository (reviewboard.scmtools.models.Repository):
                The repository the file belongs to.

            path (unicode):
                The file path.

            revision (unicode):
                The file revision.

            *args (tuple):
                Additional positional arguments.

            **kwargs (dict):
                Additional keyword arguments.

        Returns:
            bool: Whether or not the file exists.
        """
        if path == '/invalid-path':
            return False

        return super(TestService, self).get_file_exists(
            repository, path, revision, *args, **kwargs)


class HostingServiceHookTests(ExtensionManagerMixin, TestCase):
    """Testing HostingServiceHook."""
    def setUp(self):
        super(HostingServiceHookTests, self).setUp()

        self.extension = DummyExtension(extension_manager=self.manager)

    def tearDown(self):
        super(HostingServiceHookTests, self).tearDown()

        self.extension.shutdown()

    def test_register(self):
        """Testing HostingServiceHook initializing"""
        HostingServiceHook(extension=self.extension, service_cls=TestService)

        self.assertNotEqual(None, get_hosting_service(TestService.name))

    def test_unregister(self):
        """Testing HostingServiceHook uninitializing"""
        hook = HostingServiceHook(extension=self.extension,
                                  service_cls=TestService)

        hook.disable_hook()

        self.assertEqual(None, get_hosting_service(TestService.name))


class TestWidget(Widget):
    widget_id = 'test'
    title = 'Testing Widget'


class AdminWidgetHookTests(ExtensionManagerMixin, TestCase):
    """Testing AdminWidgetHook."""
    def setUp(self):
        super(AdminWidgetHookTests, self).setUp()

        self.extension = DummyExtension(extension_manager=self.manager)

    def tearDown(self):
        super(AdminWidgetHookTests, self).tearDown()

        self.extension.shutdown()

    def test_register(self):
        """Testing AdminWidgetHook initializing"""
        AdminWidgetHook(extension=self.extension, widget_cls=TestWidget)

        self.assertIn(TestWidget, secondary_widgets)

    def test_register_with_primary(self):
        """Testing AdminWidgetHook initializing with primary set"""
        AdminWidgetHook(extension=self.extension, widget_cls=TestWidget,
                        primary=True)

        self.assertIn(TestWidget, primary_widgets)

    def test_unregister(self):
        """Testing AdminWidgetHook uninitializing"""
        hook = AdminWidgetHook(extension=self.extension, widget_cls=TestWidget)

        hook.disable_hook()

        self.assertNotIn(TestWidget, secondary_widgets)


class WebAPICapabilitiesExtension(Extension):
    registration = RegisteredExtension()
    metadata = {
        'Name': 'Web API Capabilities Extension',
    }
    id = 'WebAPICapabilitiesExtension'

    def __init__(self, *args, **kwargs):
        super(WebAPICapabilitiesExtension, self).__init__(*args, **kwargs)


class WebAPICapabilitiesHookTests(ExtensionManagerMixin, BaseWebAPITestCase):
    """Testing WebAPICapabilitiesHook."""
    def setUp(self):
        super(WebAPICapabilitiesHookTests, self).setUp()

        self.extension = WebAPICapabilitiesExtension(
            extension_manager=self.manager)
        self.url = get_root_url()

    def tearDown(self):
        super(WebAPICapabilitiesHookTests, self).tearDown()

    def test_register(self):
        """Testing WebAPICapabilitiesHook initializing"""
        WebAPICapabilitiesHook(
            extension=self.extension,
            caps={
                'sandboxed': True,
                'thorough': True,
            })

        rsp = self.api_get(path=self.url,
                           expected_mimetype=root_item_mimetype)

        self.assertEqual(rsp['stat'], 'ok')
        self.assertIn('capabilities', rsp)

        caps = rsp['capabilities']
        self.assertIn('WebAPICapabilitiesExtension', caps)

        extension_caps = caps[self.extension.id]
        self.assertTrue(extension_caps['sandboxed'])
        self.assertTrue(extension_caps['thorough'])

        self.extension.shutdown()

    def test_register_fails_no_id(self):
        """Testing WebAPICapabilitiesHook initializing with ID of None"""
        self.extension.id = None

        self.assertRaisesMessage(
            ValueError,
            'The capabilities_id attribute must not be None',
            WebAPICapabilitiesHook,
            self.extension,
            {
                'sandboxed': True,
                'thorough': True,
            })

        rsp = self.api_get(path=self.url,
                           expected_mimetype=root_item_mimetype)

        self.assertEqual(rsp['stat'], 'ok')
        self.assertIn('capabilities', rsp)

        caps = rsp['capabilities']
        self.assertNotIn('WebAPICapabilitiesExtension', caps)
        self.assertNotIn(None, caps)

        self.assertRaisesMessage(
            KeyError,
            '"None" is not a registered web API capabilities set',
            self.extension.shutdown)

    def test_register_fails_default_capability(self):
        """Testing WebAPICapabilitiesHook initializing with default key"""
        self.extension.id = 'diffs'

        self.assertRaisesMessage(
            KeyError,
            '"diffs" is reserved for the default set of capabilities',
            WebAPICapabilitiesHook,
            self.extension,
            {
                'base_commit_ids': False,
                'moved_files': False,
            })

        rsp = self.api_get(path=self.url,
                           expected_mimetype=root_item_mimetype)

        self.assertEqual(rsp['stat'], 'ok')
        self.assertIn('capabilities', rsp)

        caps = rsp['capabilities']
        self.assertIn('diffs', caps)

        diffs_caps = caps['diffs']
        self.assertTrue(diffs_caps['base_commit_ids'])
        self.assertTrue(diffs_caps['moved_files'])

        self.assertRaisesMessage(
            KeyError,
            '"diffs" is not a registered web API capabilities set',
            self.extension.shutdown)

    def test_unregister(self):
        """Testing WebAPICapabilitiesHook uninitializing"""
        hook = WebAPICapabilitiesHook(
            extension=self.extension,
            caps={
                'sandboxed': True,
                'thorough': True,
            })

        hook.disable_hook()

        rsp = self.api_get(path=self.url,
                           expected_mimetype=root_item_mimetype)

        self.assertEqual(rsp['stat'], 'ok')
        self.assertIn('capabilities', rsp)

        caps = rsp['capabilities']
        self.assertNotIn('WebAPICapabilitiesExtension', caps)

        self.extension.shutdown()


class GenericTestResource(WebAPIResource):
    name = 'test'
    uri_object_key = 'test_id'
    extra_data = {}
    item_mimetype = 'application/vnd.reviewboard.org.test+json'

    fields = {
        'extra_data': {
            'type': dict,
            'description': 'Extra data as part of the test resource. '
                           'This can be set by the API or extensions.',
        },
    }

    allowed_methods = ('GET', 'PUT')

    def get(self, *args, **kwargs):
        return 200, {
            'test': {
                'extra_data': self.serialize_extra_data_field(self)
            }
        }

    def put(self, request, *args, **kwargs):
        fields = request.POST.dict()
        self.import_extra_data(self, self.extra_data, fields)

        return 200, {
            'test': self.extra_data
        }

    def has_access_permissions(self, request, obj, *args, **kwargs):
        return True


class APIExtraDataAccessHookTests(ExtensionManagerMixin, SpyAgency,
                                  BaseWebAPITestCase):
    """Testing APIExtraDataAccessHook."""

    fixtures = ['test_users']

    class EverythingPrivateHook(APIExtraDataAccessHook):
        """Hook which overrides callable to return all fields as private."""

        def get_extra_data_state(self, key_path):
            self.called = True
            return ExtraDataAccessLevel.ACCESS_STATE_PRIVATE

    class InvalidCallableHook(APIExtraDataAccessHook):
        """Hook which implements an invalid callable"""

        get_extra_data_state = 'not a callable'

    def setUp(self):
        super(APIExtraDataAccessHookTests, self).setUp()

        self.resource_class = GenericTestResource
        self.resource = self.resource_class()

        class DummyExtension(Extension):
            resources = [self.resource]
            registration = RegisteredExtension()

        self.extension_class = DummyExtension

        entry_point = Mock()
        entry_point.load = lambda: self.extension_class
        entry_point.dist = Mock()
        entry_point.dist.project_name = 'TestProjectName'
        entry_point.dist.get_metadata_lines = lambda *args: [
            'Name: Resource Test Extension',
        ]

        self.manager._entrypoint_iterator = lambda: [entry_point]

        self.manager.load()
        self.extension = self.manager.enable_extension(self.extension_class.id)
        self.registered = True

        self.extension_class.info = ExtensionInfo.create_from_entrypoint(
            entry_point, self.extension_class)

        self.url = self.resource.get_item_url(test_id=1)
        self.resource.extra_data = {
            'public': 'foo',
            'private': 'secret',
            'readonly': 'bar',
        }

    def tearDown(self):
        super(APIExtraDataAccessHookTests, self).tearDown()

        if self.registered is True:
            self.manager.disable_extension(self.extension_class.id)

    def test_register(self):
        """Testing APIExtraDataAccessHook registration"""
        APIExtraDataAccessHook(
            self.extension,
            self.resource,
            [
                (('public',), ExtraDataAccessLevel.ACCESS_STATE_PUBLIC)
            ])

        self.assertNotEqual(set(),
                            set(self.resource.extra_data_access_callbacks))

    def test_register_overridden_hook(self):
        """Testing overridden APIExtraDataAccessHook registration"""
        self.EverythingPrivateHook(self.extension, self.resource, [])

        self.assertNotEqual(set(),
                            set(self.resource.extra_data_access_callbacks))

    def test_overridden_hook_get(self):
        """Testing overridden APIExtraDataAccessHook get"""
        hook = self.EverythingPrivateHook(self.extension, self.resource, [])

        rsp = self.api_get(self.url,
                           expected_mimetype=self.resource.item_mimetype)

        # Since the hook registers the callback function on initialization,
        # which stores a pointer to the method, we can't use SpyAgency after
        # the hook has already been initialized. Since SpyAgency's spy_on
        # function requires an instance of a class, we also cannot spy on the
        # hook function before initialization. Therefore, as a workaround,
        # we're setting a variable in the function to ensure that it is in
        # fact being called.
        self.assertTrue(hook.called)
        self.assertNotIn('public', rsp['test']['extra_data'])
        self.assertNotIn('readonly', rsp['test']['extra_data'])
        self.assertNotIn('private', rsp['test']['extra_data'])

    def test_overridden_hook_put(self):
        """Testing overridden APIExtraDataAccessHook put"""
        hook = self.EverythingPrivateHook(self.extension, self.resource, [])

        original_value = self.resource.extra_data['readonly']
        modified_extra_fields = {
            'extra_data.public': 'modified',
        }

        rsp = self.api_put(self.url, modified_extra_fields,
                           expected_mimetype=self.resource.item_mimetype)

        # Since the hook registers the callback function on initialization,
        # which stores a pointer to the method, we can't use SpyAgency after
        # the hook has already been initialized. Since SpyAgency's spy_on
        # function requires an instance of a class, we also cannot spy on the
        # hook function before initialization. Therefore, as a workaround,
        # we're setting a variable in the function to ensure that it is in
        # fact being called.
        self.assertTrue(hook.called)
        self.assertEqual(original_value, rsp['test']['readonly'])

    def test_register_invalid_hook(self):
        """Testing hook registration with invalid hook"""
        self.registered = False

        with self.assertRaises(RegistrationError):
            self.InvalidCallableHook(self.extension, self.resource, [])

        self.assertSetEqual(set(),
                            set(self.resource.extra_data_access_callbacks))

    def test_register_hook_already_registered(self):
        """Testing hook registration with already registered callback"""
        hook = APIExtraDataAccessHook(
            self.extension,
            self.resource,
            [
                (('public',), ExtraDataAccessLevel.ACCESS_STATE_PUBLIC)
            ])

        with self.assertRaises(AlreadyRegisteredError):
            hook.resource.extra_data_access_callbacks.register(
                hook.get_extra_data_state)

        self.assertNotEqual(set(),
                            set(self.resource.extra_data_access_callbacks))

    def test_public_state_get(self):
        """Testing APIExtraDataAccessHook public state GET"""
        APIExtraDataAccessHook(
            self.extension,
            self.resource,
            [
                (('public',), ExtraDataAccessLevel.ACCESS_STATE_PUBLIC)
            ])

        rsp = self.api_get(self.url,
                           expected_mimetype=self.resource.item_mimetype)

        self.assertIn('public', rsp['test']['extra_data'])

    def test_public_state_put(self):
        """Testing APIExtraDataAccessHook public state PUT"""
        APIExtraDataAccessHook(
            self.extension,
            self.resource,
            [
                (('public',), ExtraDataAccessLevel.ACCESS_STATE_PUBLIC)
            ])

        modified_extra_fields = {
            'extra_data.public': 'modified',
        }

        rsp = self.api_put(self.url, modified_extra_fields,
                           expected_mimetype=self.resource.item_mimetype)

        self.assertEqual(modified_extra_fields['extra_data.public'],
                         rsp['test']['public'])

    def test_readonly_state_get(self):
        """Testing APIExtraDataAccessHook readonly state get"""
        APIExtraDataAccessHook(
            self.extension,
            self.resource,
            [
                (('readonly',),
                 ExtraDataAccessLevel.ACCESS_STATE_PUBLIC_READONLY)
            ])

        rsp = self.api_get(self.url,
                           expected_mimetype=self.resource.item_mimetype)

        self.assertIn('readonly', rsp['test']['extra_data'])

    def test_readonly_state_put(self):
        """Testing APIExtraDataAccessHook readonly state put"""
        APIExtraDataAccessHook(
            self.extension,
            self.resource,
            [
                (('readonly',),
                 ExtraDataAccessLevel.ACCESS_STATE_PUBLIC_READONLY)
            ])

        original_value = self.resource.extra_data['readonly']
        modified_extra_fields = {
            'extra_data.readonly': 'modified',
        }

        rsp = self.api_put(self.url, modified_extra_fields,
                           expected_mimetype=self.resource.item_mimetype)

        self.assertEqual(original_value, rsp['test']['readonly'])

    def test_private_state_get(self):
        """Testing APIExtraDataAccessHook private state get"""
        APIExtraDataAccessHook(
            self.extension,
            self.resource,
            [
                (('private',), ExtraDataAccessLevel.ACCESS_STATE_PRIVATE)
            ])

        rsp = self.api_get(self.url,
                           expected_mimetype=self.resource.item_mimetype)

        self.assertNotIn('private', rsp['test']['extra_data'])

    def test_private_state_put(self):
        """Testing APIExtraDataAccessHook private state put"""
        APIExtraDataAccessHook(
            self.extension,
            self.resource,
            [
                (('private',), ExtraDataAccessLevel.ACCESS_STATE_PRIVATE)
            ])

        original_value = self.resource.extra_data['private']
        modified_extra_fields = {
            'extra_data.private': 'modified',
        }

        rsp = self.api_put(self.url, modified_extra_fields,
                           expected_mimetype=self.resource.item_mimetype)

        self.assertEqual(original_value, rsp['test']['private'])

    def test_unregister(self):
        """Testing APIExtraDataAccessHook unregistration"""
        hook = APIExtraDataAccessHook(
            self.extension,
            self.resource,
            [
                (('public',), ExtraDataAccessLevel.ACCESS_STATE_PUBLIC)
            ])

        hook.shutdown()

        self.assertSetEqual(set(),
                            set(self.resource.extra_data_access_callbacks))


class SandboxExtension(Extension):
    registration = RegisteredExtension()
    metadata = {
        'Name': 'Sandbox Extension',
    }
    id = 'reviewboard.extensions.tests.SandboxExtension'

    def __init__(self, *args, **kwargs):
        super(SandboxExtension, self).__init__(*args, **kwargs)


class SandboxReviewRequestApprovalTestHook(ReviewRequestApprovalHook):
    def is_approved(self, review_request, prev_approved, prev_failure):
        raise Exception


class SandboxNavigationBarTestHook(NavigationBarHook):
    def get_entries(self, context):
        raise Exception


class SandboxDiffViewerActionTestHook(DiffViewerActionHook):
    def get_actions(self, context):
        raise Exception


class SandboxHeaderActionTestHook(HeaderActionHook):
    def get_actions(self, context):
        raise Exception


class SandboxHeaderDropdownActionTestHook(HeaderDropdownActionHook):
    def get_actions(self, context):
        raise Exception


class SandboxReviewRequestActionTestHook(ReviewRequestActionHook):
    def get_actions(self, context):
        raise Exception


class SandboxReviewRequestDropdownActionTestHook(
        ReviewRequestDropdownActionHook):
    def get_actions(self, context):
        raise Exception


class SandboxCommentDetailDisplayTestHook(CommentDetailDisplayHook):
    def render_review_comment_detail(self, comment):
        raise Exception

    def render_email_comment_detail(self, comment, is_html):
        raise Exception


class SandboxBaseReviewRequestTestShouldRenderField(BaseReviewRequestField):
    field_id = 'should_render'

    def should_render(self, value):
        raise Exception


class SandboxBaseReviewRequestTestInitField(BaseReviewRequestField):
    field_id = 'init_field'

    def __init__(self, review_request_details):
        raise Exception


class SandboxUserInfoboxHook(UserInfoboxHook):
    def get_etag_data(self, user, request, local_site):
        raise Exception

    def render(self, user, request, local_site):
        raise Exception


class TestIsEmptyField(BaseReviewRequestField):
    field_id = 'is_empty'


class TestInitField(BaseReviewRequestField):
    field_id = 'test_init'


class TestInitFieldset(BaseReviewRequestFieldSet):
    fieldset_id = 'test_init'
    field_classes = [SandboxBaseReviewRequestTestInitField]


class TestShouldRenderFieldset(BaseReviewRequestFieldSet):
    fieldset_id = 'test_should_render'
    field_classes = [SandboxBaseReviewRequestTestShouldRenderField]


class BaseReviewRequestTestIsEmptyFieldset(BaseReviewRequestFieldSet):
    fieldset_id = 'is_empty'
    field_classes = [TestIsEmptyField]

    @classmethod
    def is_empty(cls):
        raise Exception


class BaseReviewRequestTestInitFieldset(BaseReviewRequestFieldSet):
    fieldset_id = 'init_fieldset'
    field_classes = [TestInitField]

    def __init__(self, review_request_details):
        raise Exception


class SandboxTests(ExtensionManagerMixin, TestCase):
    """Testing extension sandboxing"""
    def setUp(self):
        super(SandboxTests, self).setUp()

        self.extension = SandboxExtension(extension_manager=self.manager)

        self.factory = RequestFactory()
        self.user = User.objects.create_user(username='reviewboard', email='',
                                             password='password')

    def tearDown(self):
        super(SandboxTests, self).tearDown()

        self.extension.shutdown()

    def test_is_approved_sandbox(self):
        """Testing sandboxing ReviewRequestApprovalHook when
        is_approved function throws an error"""
        SandboxReviewRequestApprovalTestHook(extension=self.extension)
        review = ReviewRequest()
        review._calculate_approval()

    def test_get_entries(self):
        """Testing sandboxing NavigationBarHook when get_entries function
        throws an error"""
        entry = {
            'label': 'Test get_entries Function',
            'url': '/dashboard/',
        }

        SandboxNavigationBarTestHook(extension=self.extension, entries=[entry])

        context = Context({})

        t = Template(
            "{% load rb_extensions %}"
            "{% navigation_bar_hooks %}")

        t.render(context).strip()

    def test_render_review_comment_details(self):
        """Testing sandboxing CommentDetailDisplayHook when
        render_review_comment_detail throws an error"""
        SandboxCommentDetailDisplayTestHook(extension=self.extension)

        context = Context({'comment': 'this is a comment'})

        t = Template(
            "{% load rb_extensions %}"
            "{% comment_detail_display_hook comment 'review'%}")

        t.render(context).strip()

    def test_email_review_comment_details(self):
        """Testing sandboxing CommentDetailDisplayHook when
        render_email_comment_detail throws an error"""
        SandboxCommentDetailDisplayTestHook(extension=self.extension)

        context = Context({'comment': 'this is a comment'})

        t = Template(
            "{% load rb_extensions %}"
            "{% comment_detail_display_hook comment 'html-email'%}")

        t.render(context).strip()

    def test_action_hooks_diff_viewer_hook(self):
        """Testing sandboxing DiffViewerActionHook when
        action_hooks throws an error"""
        SandboxDiffViewerActionTestHook(extension=self.extension)

        context = Context({'comment': 'this is a comment'})

        template = Template(
            '{% load reviewtags %}'
            '{% review_request_actions %}')

        template.render(context)

    def test_action_hooks_header_hook(self):
        """Testing sandboxing HeaderActionHook when
        action_hooks throws an error"""
        SandboxHeaderActionTestHook(extension=self.extension)

        context = Context({'comment': 'this is a comment'})

        t = Template(
            "{% load rb_extensions %}"
            "{% header_action_hooks %}")

        t.render(context).strip()

    def test_action_hooks_header_dropdown_hook(self):
        """Testing sandboxing HeaderDropdownActionHook when
        action_hooks throws an error"""
        SandboxHeaderDropdownActionTestHook(extension=self.extension)

        context = Context({'comment': 'this is a comment'})

        t = Template(
            "{% load rb_extensions %}"
            "{% header_dropdown_action_hooks %}")

        t.render(context).strip()

    def test_action_hooks_review_request_hook(self):
        """Testing sandboxing ReviewRequestActionHook when
        action_hooks throws an error"""
        SandboxReviewRequestActionTestHook(extension=self.extension)

        context = Context({'comment': 'this is a comment'})

        template = Template(
            '{% load reviewtags %}'
            '{% review_request_actions %}')

        template.render(context)

    def test_action_hooks_review_request_dropdown_hook(self):
        """Testing sandboxing ReviewRequestDropdownActionHook when
        action_hooks throws an error"""
        SandboxReviewRequestDropdownActionTestHook(extension=self.extension)

        context = Context({'comment': 'this is a comment'})

        template = Template(
            '{% load reviewtags %}'
            '{% review_request_actions %}')

        template.render(context)

    def test_is_empty_review_request_fieldset(self):
        """Testing sandboxing ReviewRequestFieldset is_empty function in
        for_review_request_fieldset"""
        fieldset = [BaseReviewRequestTestIsEmptyFieldset]
        ReviewRequestFieldSetsHook(extension=self.extension,
                                   fieldsets=fieldset)

        review = ReviewRequest()

        request = self.factory.get('test')
        request.user = self.user
        context = Context({
            'review_request_details': review,
            'request': request
        })

        t = Template(
            "{% load reviewtags %}"
            "{% for_review_request_fieldset review_request_details %}"
            "{% end_for_review_request_fieldset %}")

        t.render(context).strip()

    def test_field_cls_review_request_field(self):
        """Testing sandboxing ReviewRequestFieldset init function in
        for_review_request_field"""
        fieldset = [TestInitFieldset]
        ReviewRequestFieldSetsHook(extension=self.extension,
                                   fieldsets=fieldset)

        review = ReviewRequest()
        context = Context({
            'review_request_details': review,
            'fieldset': TestInitFieldset
        })

        t = Template(
            "{% load reviewtags %}"
            "{% for_review_request_field review_request_details 'test_init' %}"
            "{% end_for_review_request_field %}")

        t.render(context).strip()

    def test_fieldset_cls_review_request_fieldset(self):
        """Testing sandboxing ReviewRequestFieldset init function in
        for_review_request_fieldset"""
        fieldset = [BaseReviewRequestTestInitFieldset]
        ReviewRequestFieldSetsHook(extension=self.extension,
                                   fieldsets=fieldset)

        review = ReviewRequest()
        request = self.factory.get('test')
        request.user = self.user
        context = Context({
            'review_request_details': review,
            'request': request
        })

        t = Template(
            "{% load reviewtags %}"
            "{% for_review_request_fieldset review_request_details %}"
            "{% end_for_review_request_fieldset %}")

        t.render(context).strip()

    def test_should_render_review_request_field(self):
        """Testing sandboxing ReviewRequestFieldset should_render function in
        for_review_request_field"""
        fieldset = [TestShouldRenderFieldset]
        ReviewRequestFieldSetsHook(extension=self.extension,
                                   fieldsets=fieldset)

        review = ReviewRequest()
        context = Context({
            'review_request_details': review,
            'fieldset': TestShouldRenderFieldset
        })

        t = Template(
            "{% load reviewtags %}"
            "{% for_review_request_field review_request_details"
            " 'test_should_render' %}"
            "{% end_for_review_request_field %}")

        t.render(context).strip()

    def test_user_infobox_hook(self):
        """Testing sandboxing of the UserInfoboxHook"""
        SandboxUserInfoboxHook(self.extension, 'template.html')

        self.client.get(
            local_site_reverse('user-infobox', kwargs={
                'username': self.user.username,
            }))


class EmailHookTests(ExtensionManagerMixin, SpyAgency, TestCase):
    """Testing the e-mail recipient filtering capacity of EmailHooks."""

    fixtures = ['test_users']

    def setUp(self):
        super(EmailHookTests, self).setUp()

        self.extension = DummyExtension(extension_manager=self.manager)

        mail.outbox = []

    def tearDown(self):
        super(EmailHookTests, self).tearDown()

        self.extension.shutdown()

    def test_review_request_published_email_hook(self):
        """Testing the ReviewRequestPublishedEmailHook"""
        class DummyHook(ReviewRequestPublishedEmailHook):
            def get_to_field(self, to_field, review_request, user):
                return set([user])

            def get_cc_field(self, cc_field, review_request, user):
                return set([user])

        hook = DummyHook(self.extension)

        self.spy_on(hook.get_to_field)
        self.spy_on(hook.get_cc_field)

        review_request = self.create_review_request()
        admin = User.objects.get(username='admin')

        call_kwargs = {
            'user': admin,
            'review_request': review_request,
        }

        with set_siteconfig_settings({'mail_send_review_mail': True}):
            review_request.publish(admin)

        self.assertEqual(len(mail.outbox), 1)
        self.assertEqual(mail.outbox[0].to,
                         [build_email_address_for_user(admin)])
        self.assertTrue(hook.get_to_field.spy.called)
        self.assertEqual(hook.get_to_field.spy.calls[0].kwargs, call_kwargs)
        self.assertTrue(hook.get_cc_field.spy.called)
        self.assertEqual(hook.get_cc_field.spy.calls[0].kwargs, call_kwargs)

    def test_review_published_email_hook(self):
        """Testing the ReviewPublishedEmailHook"""
        class DummyHook(ReviewPublishedEmailHook):
            def get_to_field(self, to_field, review, user, review_request):
                return set([user])

            def get_cc_field(self, cc_field, review, user, review_request):
                return set([user])

        hook = DummyHook(self.extension)

        self.spy_on(hook.get_to_field)
        self.spy_on(hook.get_cc_field)

        admin = User.objects.get(username='admin')
        review_request = self.create_review_request(public=True)
        review = self.create_review(review_request)

        call_kwargs = {
            'user': admin,
            'review_request': review_request,
            'review': review,
        }

        with set_siteconfig_settings({'mail_send_review_mail': True}):
            review.publish(admin)

        self.assertEqual(len(mail.outbox), 1)
        self.assertEqual(mail.outbox[0].to,
                         [build_email_address_for_user(admin)])
        self.assertTrue(hook.get_to_field.spy.called)
        self.assertEqual(hook.get_to_field.spy.calls[0].kwargs, call_kwargs)
        self.assertTrue(hook.get_cc_field.spy.called)
        self.assertEqual(hook.get_cc_field.spy.calls[0].kwargs, call_kwargs)

    def test_review_reply_published_email_hook(self):
        """Testing the ReviewReplyPublishedEmailHook"""
        class DummyHook(ReviewReplyPublishedEmailHook):
            def get_to_field(self, to_field, reply, user, review,
                             review_request):
                return set([user])

            def get_cc_field(self, cc_field, reply, user, review,
                             review_request):
                return set([user])

        hook = DummyHook(self.extension)

        self.spy_on(hook.get_to_field)
        self.spy_on(hook.get_cc_field)

        admin = User.objects.get(username='admin')
        review_request = self.create_review_request(public=True)
        review = self.create_review(review_request)
        reply = self.create_reply(review)

        call_kwargs = {
            'user': admin,
            'review_request': review_request,
            'review': review,
            'reply': reply,
        }

        with set_siteconfig_settings({'mail_send_review_mail': True}):
            reply.publish(admin)

        self.assertEqual(len(mail.outbox), 1)
        self.assertTrue(hook.get_to_field.spy.called)
        self.assertEqual(hook.get_to_field.spy.calls[0].kwargs, call_kwargs)
        self.assertTrue(hook.get_cc_field.spy.called)
        self.assertEqual(hook.get_cc_field.spy.calls[0].kwargs, call_kwargs)

    def test_review_request_closed_email_hook_submitted(self):
        """Testing the ReviewRequestClosedEmailHook for a review request being
        submitted
        """
        class DummyHook(ReviewRequestClosedEmailHook):
            def get_to_field(self, to_field, review_request, user, close_type):
                return set([user])

            def get_cc_field(self, cc_field, review_request, user, close_type):
                return set([user])

        hook = DummyHook(self.extension)

        self.spy_on(hook.get_to_field)
        self.spy_on(hook.get_cc_field)

        admin = User.objects.get(username='admin')
        review_request = self.create_review_request(public=True)

        call_kwargs = {
            'user': admin,
            'review_request': review_request,
            'close_type': ReviewRequest.SUBMITTED,
        }

        with set_siteconfig_settings({'mail_send_review_close_mail': True}):
            review_request.close(ReviewRequest.SUBMITTED, admin)

        self.assertEqual(len(mail.outbox), 1)
        self.assertTrue(hook.get_to_field.spy.called)
        self.assertEqual(hook.get_to_field.spy.calls[0].kwargs, call_kwargs)
        self.assertTrue(hook.get_cc_field.spy.called)
        self.assertEqual(hook.get_cc_field.spy.calls[0].kwargs, call_kwargs)

    def test_review_request_closed_email_hook_discarded(self):
        """Testing the ReviewRequestClosedEmailHook for a review request being
        discarded
        """
        class DummyHook(ReviewRequestClosedEmailHook):
            def get_to_field(self, to_field, review_request, user, close_type):
                return set([user])

            def get_cc_field(self, cc_field, review_request, user, close_type):
                return set([user])

        hook = DummyHook(self.extension)

        self.spy_on(hook.get_to_field)
        self.spy_on(hook.get_cc_field)

        admin = User.objects.get(username='admin')
        review_request = self.create_review_request(public=True)

        call_kwargs = {
            'user': admin,
            'review_request': review_request,
            'close_type': ReviewRequest.DISCARDED,
        }

        with set_siteconfig_settings({'mail_send_review_close_mail': True}):
            review_request.close(ReviewRequest.DISCARDED, admin)

        self.assertEqual(len(mail.outbox), 1)
        self.assertTrue(hook.get_to_field.spy.called)
        self.assertEqual(hook.get_to_field.spy.calls[0].kwargs, call_kwargs)
        self.assertTrue(hook.get_cc_field.spy.called)
        self.assertEqual(hook.get_cc_field.spy.calls[0].kwargs, call_kwargs)

    def test_generic_hook(self):
        """Testing that a generic e-mail hook works for all e-mail signals"""
        hook = EmailHook(self.extension,
                         signals=[
                             review_request_published,
                             review_published,
                             reply_published,
                             review_request_closed,
                         ])

        self.spy_on(hook.get_to_field)
        self.spy_on(hook.get_cc_field)

        review_request = self.create_review_request(public=True)
        review = self.create_review(review_request)
        reply = self.create_reply(review)

        siteconfig_settings = {
            'mail_send_review_mail': True,
            'mail_send_review_close_mail': True,
        }

        with set_siteconfig_settings(siteconfig_settings):
            self.assertEqual(len(mail.outbox), 0)

            review.publish()
            call_kwargs = {
                'user': review.user,
                'review': review,
                'review_request': review_request
            }

            self.assertEqual(len(mail.outbox), 1)
            self.assertEqual(len(hook.get_to_field.spy.calls), 1)
            self.assertEqual(len(hook.get_cc_field.spy.calls), 1)
            self.assertEqual(hook.get_to_field.spy.calls[-1].kwargs,
                             call_kwargs)
            self.assertEqual(hook.get_cc_field.spy.calls[-1].kwargs,
                             call_kwargs)

            reply.publish(reply.user)
            call_kwargs['reply'] = reply
            call_kwargs['user'] = reply.user

            self.assertEqual(len(mail.outbox), 2)
            self.assertEqual(len(hook.get_to_field.spy.calls), 2)
            self.assertEqual(len(hook.get_cc_field.spy.calls), 2)
            self.assertEqual(hook.get_to_field.spy.calls[-1].kwargs,
                             call_kwargs)
            self.assertEqual(hook.get_cc_field.spy.calls[-1].kwargs,
                             call_kwargs)

            review_request.close(ReviewRequest.DISCARDED)
            call_kwargs = {
                'review_request': review_request,
                'user': review_request.submitter,
                'close_type': ReviewRequest.DISCARDED,
            }

            self.assertEqual(len(mail.outbox), 3)
            self.assertEqual(len(hook.get_to_field.spy.calls), 3)
            self.assertEqual(len(hook.get_cc_field.spy.calls), 3)
            self.assertEqual(hook.get_to_field.spy.calls[-1].kwargs,
                             call_kwargs)
            self.assertEqual(hook.get_cc_field.spy.calls[-1].kwargs,
                             call_kwargs)

            review_request.reopen()
            review_request.publish(review_request.submitter)
            call_kwargs = {
                'review_request': review_request,
                'user': review_request.submitter,
            }

            self.assertEqual(len(mail.outbox), 4)
            self.assertEqual(len(hook.get_to_field.spy.calls), 4)
            self.assertEqual(len(hook.get_cc_field.spy.calls), 4)
            self.assertEqual(hook.get_to_field.spy.calls[-1].kwargs,
                             call_kwargs)
            self.assertEqual(hook.get_cc_field.spy.calls[-1].kwargs,
                             call_kwargs)

            review_request.close(ReviewRequest.SUBMITTED)
            call_kwargs['close_type'] = ReviewRequest.SUBMITTED

            self.assertEqual(len(mail.outbox), 5)
            self.assertEqual(len(hook.get_to_field.spy.calls), 5)
            self.assertEqual(len(hook.get_cc_field.spy.calls), 5)
            self.assertEqual(hook.get_to_field.spy.calls[-1].kwargs,
                             call_kwargs)
            self.assertEqual(hook.get_cc_field.spy.calls[-1].kwargs,
                             call_kwargs)


class AvatarServiceHookTests(ExtensionManagerMixin, TestCase):
    """Test for reviewboard.extensions.hooks.AvatarServiceHook."""

    @classmethod
    def setUpClass(cls):
        super(AvatarServiceHookTests, cls).setUpClass()
        avatar_services.reset()

    def setUp(self):
        super(AvatarServiceHookTests, self).setUp()
        self.extension = DummyExtension(extension_manager=self.manager)

    def tearDown(self):
        super(AvatarServiceHookTests, self).tearDown()
        self.extension.shutdown()
        avatar_services.reset()

    def test_register(self):
        """Testing AvatarServiceHook registers services"""
        self.assertNotIn(DummyAvatarService, avatar_services)
        AvatarServiceHook(self.extension, DummyAvatarService,
                          start_enabled=True)
        self.assertIn(DummyAvatarService, avatar_services)

        avatar_services.enable_service(DummyAvatarService, save=False)
        self.assertTrue(avatar_services.is_enabled(DummyAvatarService))

    def test_unregister(self):
        """Testing AvatarServiceHook unregisters services on shutdown"""
        self.assertNotIn(DummyAvatarService, avatar_services)
        AvatarServiceHook(self.extension, DummyAvatarService,
                          start_enabled=True)
        self.assertIn(DummyAvatarService, avatar_services)

        self.extension.shutdown()
        self.assertNotIn(DummyAvatarService, avatar_services)<|MERGE_RESOLUTION|>--- conflicted
+++ resolved
@@ -46,14 +46,11 @@
                                           WebAPICapabilitiesHook)
 from reviewboard.hostingsvcs.service import (get_hosting_service,
                                              HostingService)
-<<<<<<< HEAD
 from reviewboard.reviews.actions import (BaseReviewRequestAction,
                                          BaseReviewRequestMenuAction,
                                          clear_all_actions)
-=======
 from reviewboard.scmtools.errors import FileNotFoundError
 from reviewboard.testing.testcase import TestCase
->>>>>>> 1f34ec87
 from reviewboard.reviews.models.review_request import ReviewRequest
 from reviewboard.reviews.fields import (BaseReviewRequestField,
                                         BaseReviewRequestFieldSet)

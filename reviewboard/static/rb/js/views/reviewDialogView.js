--- conflicted
+++ resolved
@@ -121,8 +121,7 @@
                 fullName: userSession.get('fullName'),
                 id: _.uniqueId('draft_comment_'),
                 issueOpenedID: _.uniqueId('issue-opened'),
-<<<<<<< HEAD
-                openAnIssueText: gettext('Open an issue'),
+                openAnIssueText: gettext('Open an Issue'),
                 text: text,
                 timestamp: RB.FormatTimestamp(now),
                 timestampISO: now.format(),
@@ -131,24 +130,6 @@
             .find('time.timesince')
                 .timesince()
             .end();
-=======
-                openAnIssueText: gettext('Open an Issue'),
-                enableMarkdownID: _.uniqueId('enable-markdown'),
-                enableMarkdownText: gettext('Enable Markdown')
-            })));
-
-        this.textEditor = new RB.TextEditorView({
-            el: this.$('.comment-text-field'),
-            text: this.model.get('text'),
-            bindRichText: {
-                model: this.model,
-                attrName: 'richText'
-            }
-        });
-        this.textEditor.render();
-        this.textEditor.show();
-        this.textEditor.bindRichTextCheckbox(this.$('.enable-markdown'));
->>>>>>> 36332ef2
 
         this.$issueOpened = this.$('.issue-opened')
             .prop('checked', this.model.get('issueOpened'))

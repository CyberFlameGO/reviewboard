--- conflicted
+++ resolved
@@ -58,17 +58,11 @@
         """
         path_info = request.META['PATH_INFO']
 
-<<<<<<< HEAD
-        if (check_updates_required() and
-            not path_info.startswith(settings.STATIC_URL)):
-            return manual_updates_required(request)
-=======
         updates_required = check_updates_required()
 
         if (updates_required and
-            not path_info.startswith(settings.MEDIA_URL)):
+            not path_info.startswith(settings.STATIC_URL)):
             return manual_updates_required(request, updates_required)
->>>>>>> 2d72a609
 
         # Let another handler handle this.
         return None

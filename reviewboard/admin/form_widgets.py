--- conflicted
+++ resolved
@@ -17,7 +17,9 @@
 from reviewboard.scmtools.models import Repository
 
 
-<<<<<<< HEAD
+logger = logging.getLogger(__name__)
+
+
 class RelatedObjectWidget(DjbletsRelatedObjectWidget):
     """A base class form widget that lets people select one or more objects.
 
@@ -35,12 +37,6 @@
 
 
 class RelatedUserWidget(RelatedObjectWidget):
-=======
-logger = logging.getLogger(__name__)
-
-
-class RelatedUserWidget(HiddenInput):
->>>>>>> f8c50e81
     """A form widget to allow people to select one or more User relations.
 
     It's not unheard of to have a server with thousands or tens of thousands of

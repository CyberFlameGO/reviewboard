--- conflicted
+++ resolved
@@ -3,93 +3,7 @@
 
 {% block title %}JavaScript Unit Tests{% endblock %}
 
-<<<<<<< HEAD
-{% block css %}
-{%  compressed_css "js-tests" %}
-{% endblock %}
-
-{% block js_extensions %}{% endblock %}
-
-{% block scripts-post %}
-{%  compressed_js "djblets-config-forms" %}
-{%  compressed_js "config-forms" %}
-{%  compressed_js "reviews" %}
-{%  compressed_js "newReviewRequest" %}
-{%  compressed_js "js-tests" %}
-{%  compressed_js "djblets-js-tests" %}
-
-<script type="text/javascript">
-$(document).ready(function() {
-    var jasmineEnv = jasmine.getEnv(),
-        htmlReporter = new jasmine.HtmlReporter();
-
-    RB.ajaxOptions.enableQueuing = false;
-    RB.ajaxOptions.enableIndicator = false;
-
-    // Disable animations so we don't have to worry about them in tests.
-    $.fx.off = true;
-
-    // Disable throttling of callbacks when possible.
-    _.throttle = function(cb) {
-        return cb;
-    };
-
-    jasmineEnv.specFilter = function(spec) {
-        return htmlReporter.specFilter(spec);
-    };
-
-    window.$testsScratch = $("<div id='tests-scratch'/>")
-        .width(1)
-        .height(1)
-        .move(-10000, -10000, 'absolute')
-        .appendTo(document.body);
-
-    beforeEach(function() {
-        /*
-         * Set the session to be authenticated by default. If tests need
-         * it to be unauthenticated, they can reset this.
-         */
-        RB.UserSession.instance = null;
-        RB.UserSession.create({
-            authenticated: true,
-            commentsOpenAnIssue: true,
-            username: 'testuser',
-            userPageURL: '{{SITE_ROOT}}users/test/'
-        });
-
-        /*
-         * Capture all assertions, so we can sanely inspect them.
-         * We don't want to call the original version, though, or we'll
-         * possibly get errors in the console.
-         *
-         * We do this after creating the UserSession, since that will also
-         * assert.
-         */
-        spyOn(console, 'assert').andCallFake(function(condition, msg) {
-            if (!condition) {
-                throw Error(msg);
-            }
-        });
-
-        /*
-         * We don't have actual gravatar sources when running tests, so avoid
-         * spurious error output and HTTP requests.
-         */
-        spyOn($.fn, 'retinaGravatar')
-            .andCallFake(function() { return this; });
-    });
-
-    afterEach(function() {
-        $testsScratch.empty();
-    });
-
-    jasmineEnv.addReporter(htmlReporter);
-    jasmineEnv.execute();
-});
-</script>
-=======
 {% block scripts-test %}
 {%  compressed_js "js-tests" %}
 {%  compressed_js "djblets-js-tests" %}
->>>>>>> b3dfbedc
 {% endblock %}
{% load djblets_deco djblets_utils gravatars i18n reviewtags tz %}

<div class="changedesc">
 <a name="changedesc{{entry.changedesc.id}}"></a>
 <div class="box-statuses">
  <div class="box-status">
   <div class="gravatar-container">
<<<<<<< HEAD
    {% gravatar review_request.submitter 48 %}
=======
{% if siteconfig_settings.integration_gravatars %}
    {% gravatar review_request.submitter 48 %}
{% endif %}
>>>>>>> a8168fdf
   </div>
  </div>
 </div>

{% definevar "boxclass" %}changedesc {{entry.class}}{% enddefinevar %}
{% box boxclass %}
 <div class="box-main">
  <div class="header">
   <div class="collapse-button btn"><div class="rb-icon {% if entry.collapsed %}rb-icon-expand-review{% else %}rb-icon-collapse-review{% endif %}"></div></div>
   <div class="reviewer"><b>{% trans "Review request changed" %}</b></div>
   <div class="posted_time">{% localtime on %}{% blocktrans with entry.changedesc.timestamp as timestamp and entry.changedesc.timestamp|date:"c" as timestamp_raw %}<time class="timesince" datetime="{{timestamp_raw}}">{{timestamp}}</time>{% endblocktrans %}{% endlocaltime %}</div>
  </div>
  <div class="body">
{%  if entry.new_status %}
   <h3 class="status">
    {% trans "Status:" %}
    <span class="value">
{%   if entry.new_status == 'submitted' %}
    {% trans "Closed (submitted)" %}
{%   elif entry.new_status == 'discarded' %}
    {% trans "Discarded" %}
{%   elif entry.new_status == 'pending' %}
    {% trans "Re-opened" %}
{%   endif %}
    </span>
   </h3>
{%  endif %}

{%  if entry.changedesc.text %}
   <h3>{% trans "Change Summary:" %}</h3>
   <pre class="changedesc-text {% rich_text_classname entry.changedesc.rich_text %}">{{entry.changedesc.text|render_markdown:entry.changedesc.rich_text}}</pre>
{%  endif %}

{%  for group in entry.fields_changed_groups %}
{%   if group.inline %}
   <table class="secondary-fields">
{%  for fieldinfo in group.fields %}
{%   if fieldinfo.rendered_html %}
    <tr>
     <th><h3>{{fieldinfo.title}}:</h3></th>
     <td>
      {{fieldinfo.rendered_html}}
     </td>
    </tr>
{%   endif %}
{%  endfor %}
   </table>
{%   else %}
   <ul class="primary-fields">
{%    for fieldinfo in group.fields %}
{%     if fieldinfo.rendered_html %}
    <li class="clearfix">
     <h3>{{fieldinfo.title}}:</h3>
     {{fieldinfo.rendered_html}}
    </li>
{%     endif %}
{%    endfor %}
   </ul>
{%   endif %}
{%  endfor %}

  </div>
 </div>
{% endbox %}
</div><|MERGE_RESOLUTION|>--- conflicted
+++ resolved
@@ -5,13 +5,9 @@
  <div class="box-statuses">
   <div class="box-status">
    <div class="gravatar-container">
-<<<<<<< HEAD
-    {% gravatar review_request.submitter 48 %}
-=======
 {% if siteconfig_settings.integration_gravatars %}
     {% gravatar review_request.submitter 48 %}
 {% endif %}
->>>>>>> a8168fdf
    </div>
   </div>
  </div>

--- conflicted
+++ resolved
@@ -478,13 +478,14 @@
 
 
 #
-<<<<<<< HEAD
 # RootReviewResource
 #
 def get_root_review_list_url(local_site_name=None):
     return resources.root_review.get_list_url(
         local_site_name=local_site_name)
-=======
+
+
+#
 # RepositoryGroupResource
 #
 def get_repository_group_list_url(repository, local_site_name=None):
@@ -515,7 +516,6 @@
         local_site_name=local_site_name,
         repository_id=repository.pk,
         username=username)
->>>>>>> fb4e2d18
 
 
 #

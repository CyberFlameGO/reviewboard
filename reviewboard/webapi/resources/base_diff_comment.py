from __future__ import unicode_literals

from django.core.exceptions import ObjectDoesNotExist
from django.template.defaultfilters import timesince
from django.utils import six
from djblets.util.decorators import augment_method_from
from djblets.webapi.decorators import webapi_request_fields

from reviewboard.reviews.models import Comment
from reviewboard.webapi.base import WebAPIResource
from reviewboard.webapi.decorators import webapi_check_local_site
from reviewboard.webapi.resources import resources
from reviewboard.webapi.resources.base_comment import BaseCommentResource


class BaseDiffCommentResource(BaseCommentResource):
    """Base class for diff comment resources.

    Provides common fields and functionality for all diff comment resources.
    """
    model = Comment
    name = 'diff_comment'
    fields = dict({
        'first_line': {
            'type': int,
            'description': 'The line number that the comment starts at.',
        },
        'num_lines': {
            'type': int,
            'description': 'The number of lines the comment spans.',
        },
        'filediff': {
            'type': 'reviewboard.webapi.resources.filediff.FileDiffResource',
            'description': 'The per-file diff that the comment was made on.',
        },
        'interfilediff': {
            'type': 'reviewboard.webapi.resources.filediff.FileDiffResource',
            'description': "The second per-file diff in an interdiff that "
                           "the comment was made on. This will be ``null`` if "
                           "the comment wasn't made on an interdiff.",
        },
    }, **BaseCommentResource.fields)

    uri_object_key = 'comment_id'

    allowed_methods = ('GET',)

    def get_queryset(self, request, review_id=None, is_list=False,
                     *args, **kwargs):
        """Returns a queryset for Comment models.

        This filters the query for comments on the specified review request
        which are either public or owned by the requesting user.

        If the queryset is being used for a list of comment resources,
        then this can be further filtered by passing ``?interdiff-revision=``
        on the URL to match the given interdiff revision, and
        ``?line=`` to match comments on the given line number.
        """
        try:
            review_request = resources.review_request.get_object(
                request, *args, **kwargs)
        except ObjectDoesNotExist:
            raise self.model.DoesNotExist

        q = self.model.objects.filter(
            filediff__diffset__history__review_request=review_request,
            review__isnull=False)

        if is_list:
            if review_id:
                q = q.filter(review=review_id)

            if 'interdiff-revision' in request.GET:
                interdiff_revision = int(request.GET['interdiff-revision'])
                q = q.filter(
                    interfilediff__diffset__revision=interdiff_revision)

            if 'line' in request.GET:
                q = q.filter(first_line=int(request.GET['line']))

        order_by = kwargs.get('order-by', None)

        if order_by:
            q = q.order_by(*[
                field
                for field in order_by.split(',')
                if '__' not in field  # Don't allow joins
            ])

        return q

    def serialize_public_field(self, obj, **kwargs):
        return obj.review.get().public

    def serialize_timesince_field(self, obj, **kwargs):
        return timesince(obj.timestamp)

    def serialize_user_field(self, obj, **kwargs):
        return obj.review.get().user

    @webapi_request_fields(
        optional={
            'interdiff-revision': {
                'type': int,
                'description': 'The second revision in an interdiff revision '
                               'range. The comments will be limited to this '
                               'range.',
            },
            'line': {
                'type': int,
                'description': 'The line number that each comment must '
                               'start on.',
            },
            'order-by': {
                'type': six.text_type,
                'description': 'Comma-separated list of fields to order by.',
<<<<<<< HEAD
                'added_in': '1.7.10'
=======
>>>>>>> 3fdb9241
            },
        },
        allow_unknown=True
    )
    @augment_method_from(BaseCommentResource)
    def get_list(self, request, review_id=None, *args, **kwargs):
        pass

    @webapi_check_local_site
    @augment_method_from(WebAPIResource)
    def get(self, *args, **kwargs):
        """Returns information on the comment."""
        pass<|MERGE_RESOLUTION|>--- conflicted
+++ resolved
@@ -115,10 +115,7 @@
             'order-by': {
                 'type': six.text_type,
                 'description': 'Comma-separated list of fields to order by.',
-<<<<<<< HEAD
-                'added_in': '1.7.10'
-=======
->>>>>>> 3fdb9241
+                'added_in': '1.7.10',
             },
         },
         allow_unknown=True

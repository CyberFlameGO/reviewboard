--- conflicted
+++ resolved
@@ -317,14 +317,9 @@
                                'update.',
             },
             'state': {
-<<<<<<< HEAD
                 'type': ChoiceFieldType,
-                'choices': ('pending', 'done-success', 'done-failure',
-                            'error'),
-=======
-                'type': ('pending', 'not-yet-run', 'done-success',
-                         'done-failure', 'error'),
->>>>>>> bf6dceee
+                'choices': ('pending', 'not-yet-run', 'done-success',
+                            'done-failure', 'error'),
                 'description': 'The current state of the status update.',
             },
             'timeout': {
@@ -400,14 +395,9 @@
                                'the status update.',
             },
             'state': {
-<<<<<<< HEAD
                 'type': ChoiceFieldType,
-                'choices': ('pending', 'done-success', 'done-failure',
-                            'error'),
-=======
-                'type': ('pending', 'not-yet-run', 'request-run',
-                         'done-success', 'done-failure', 'error'),
->>>>>>> bf6dceee
+                'choices': ('pending', 'not-yet-run', 'request-run',
+                            'done-success', 'done-failure', 'error'),
                 'description': 'The current state of the status update.',
             },
             'summary': {

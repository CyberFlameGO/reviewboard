from __future__ import unicode_literals

from django.contrib.auth.models import User
from kgb import SpyAgency

from reviewboard.accounts.models import Profile, LocalSiteProfile
from reviewboard.reviews.errors import NotModifiedError
from reviewboard.reviews.models import (Group, ReviewRequest,
                                        ReviewRequestDraft)
from reviewboard.scmtools.models import Repository, Tool
from reviewboard.site.models import LocalSite
from reviewboard.testing import TestCase


class ReviewRequestCounterTests(SpyAgency, TestCase):
    """Unit tests for review request counters."""

    fixtures = ['test_scmtools']

    def setUp(self):
        super(ReviewRequestCounterTests, self).setUp()

        tool = Tool.objects.get(name='Subversion')
        repository = Repository.objects.create(name='Test1', path='path1',
                                               tool=tool)

        self.user = User.objects.create_user(username='testuser', password='',
                                             email='user@example.com')
        self.profile, is_new = Profile.objects.get_or_create(user=self.user)
        self.profile.save()

        self.test_site = LocalSite.objects.create(name='test')
        self.site_profile2 = \
            LocalSiteProfile.objects.create(user=self.user,
                                            profile=self.profile,
                                            local_site=self.test_site)

        self.review_request = ReviewRequest.objects.create(self.user,
                                                           repository)
        self.profile.star_review_request(self.review_request)

        self.site_profile = self.profile.site_profiles.get(local_site=None)
        self.assertEqual(self.site_profile.total_outgoing_request_count, 1)
        self.assertEqual(self.site_profile.pending_outgoing_request_count, 1)
        self.assertEqual(self.site_profile.starred_public_request_count, 0)

        self.group = Group.objects.create(name='test-group')
        self.group.users.add(self.user)

        self._reload_objects()
        self.assertEqual(self.site_profile2.total_outgoing_request_count, 0)
        self.assertEqual(self.site_profile2.pending_outgoing_request_count, 0)
        self.assertEqual(self.site_profile2.starred_public_request_count, 0)

    def test_new_site_profile(self):
        """Testing counters on a new LocalSiteProfile"""
        self.site_profile.delete()
        self.site_profile = \
            LocalSiteProfile.objects.create(user=self.user,
                                            profile=self.profile)
        self.assertEqual(self.site_profile.total_outgoing_request_count, 1)
        self.assertEqual(self.site_profile.pending_outgoing_request_count, 1)
        self.assertEqual(self.site_profile.starred_public_request_count, 0)

        self.review_request.publish(self.user)

        self._reload_objects()
        self.assertEqual(self.site_profile.total_outgoing_request_count, 1)
        self.assertEqual(self.site_profile.pending_outgoing_request_count, 1)
        self.assertEqual(self.site_profile.starred_public_request_count, 1)

    def test_outgoing_requests(self):
        """Testing counters with creating outgoing review requests"""
        # The review request was already created
        self._check_counters(total_outgoing=1,
                             pending_outgoing=1)

        ReviewRequestDraft.create(self.review_request)
        self.review_request.publish(self.user)

        self._check_counters(total_outgoing=1,
                             pending_outgoing=1,
                             starred_public=1)

    def test_closing_requests(self, close_type=ReviewRequest.DISCARDED):
        """Testing counters with closing outgoing review requests"""
        # The review request was already created
        self._check_counters(total_outgoing=1, pending_outgoing=1)

        draft = ReviewRequestDraft.create(self.review_request)
        draft.target_groups.add(self.group)
        draft.target_people.add(self.user)
        self.review_request.publish(self.user)

        self._check_counters(total_outgoing=1,
                             pending_outgoing=1,
                             direct_incoming=1,
                             total_incoming=1,
                             starred_public=1,
                             group_incoming=1)

        self.assertTrue(self.review_request.public)
        self.assertEqual(self.review_request.status,
                         ReviewRequest.PENDING_REVIEW)

        self.review_request.close(close_type)
        self._check_counters(total_outgoing=1)

    def test_closing_draft_requests(self, close_type=ReviewRequest.DISCARDED):
        """Testing counters with closing draft review requests"""
        # The review request was already created
        self._check_counters(total_outgoing=1,
                             pending_outgoing=1)

        self.assertFalse(self.review_request.public)
        self.assertEqual(self.review_request.status,
                         ReviewRequest.PENDING_REVIEW)

        self.review_request.close(close_type)
        self._check_counters(total_outgoing=1)

    def test_closing_closed_requests(self):
        """Testing counters with closing closed review requests"""
        # The review request was already created
        self._check_counters(total_outgoing=1,
                             pending_outgoing=1)

        self.review_request.publish(self.user)

        self._check_counters(total_outgoing=1,
                             pending_outgoing=1,
                             starred_public=1)

        self.assertTrue(self.review_request.public)
        self.assertEqual(self.review_request.status,
                         ReviewRequest.PENDING_REVIEW)

        self.review_request.close(ReviewRequest.DISCARDED)
        self._check_counters(total_outgoing=1)

        self.review_request.close(ReviewRequest.SUBMITTED)
        self._check_counters(total_outgoing=1)

    def test_closing_draft_requests_with_site(self):
        """Testing counters with closing draft review requests on LocalSite"""
        self.review_request.delete()

        self._check_counters(with_local_site=True)

        tool = Tool.objects.get(name='Subversion')
        repository = Repository.objects.create(name='Test1', path='path1',
                                               tool=tool,
                                               local_site=self.test_site)
        self.review_request = ReviewRequest.objects.create(
            self.user,
            repository,
            local_site=self.test_site)

        self._check_counters(with_local_site=True,
                             total_outgoing=1,
                             pending_outgoing=1)

        self.assertFalse(self.review_request.public)
        self.assertEqual(self.review_request.status,
                         ReviewRequest.PENDING_REVIEW)

        self.review_request.close(ReviewRequest.DISCARDED)
        self._check_counters(with_local_site=True,
                             total_outgoing=1)

    def test_deleting_requests(self):
        """Testing counters with deleting outgoing review requests"""
        # The review request was already created
        self._check_counters(total_outgoing=1,
                             pending_outgoing=1)

        draft = ReviewRequestDraft.create(self.review_request)
        draft.target_groups.add(self.group)
        draft.target_people.add(self.user)

        self.review_request.publish(self.user)
        self._check_counters(total_outgoing=1,
                             pending_outgoing=1,
                             direct_incoming=1,
                             total_incoming=1,
                             starred_public=1,
                             group_incoming=1)

        self.review_request.delete()
        self._check_counters()

    def test_deleting_draft_requests(self):
        """Testing counters with deleting draft review requests"""
        # We're simulating what a DefaultReviewer would do by populating
        # the ReviewRequest's target users and groups while not public and
        # without a draft.
        self.review_request.target_people.add(self.user)
        self.review_request.target_groups.add(self.group)

        # The review request was already created
        self._check_counters(total_outgoing=1,
                             pending_outgoing=1)

        self.review_request.delete()
        self._check_counters()

    def test_deleting_closed_requests(self):
        """Testing counters with deleting closed review requests"""
        # We're simulating what a DefaultReviewer would do by populating
        # the ReviewRequest's target users and groups while not public and
        # without a draft.
        self.review_request.target_people.add(self.user)
        self.review_request.target_groups.add(self.group)

        # The review request was already created
        self._check_counters(total_outgoing=1,
                             pending_outgoing=1)

        self.review_request.close(ReviewRequest.DISCARDED)
        self._check_counters(total_outgoing=1)

        self.review_request.delete()
        self._check_counters()

    def test_reopen_discarded_requests(self):
        """Testing counters with reopening discarded outgoing review requests
        """
        self.test_closing_requests(ReviewRequest.DISCARDED)

        self.review_request.reopen()
        self.assertFalse(self.review_request.public)
        self.assertEqual(self.review_request.status,
                         ReviewRequest.PENDING_REVIEW)

        self._check_counters(total_outgoing=1,
                             pending_outgoing=1)

        self.review_request.publish(self.user)
        self._check_counters(total_outgoing=1,
                             pending_outgoing=1,
                             direct_incoming=1,
                             total_incoming=1,
                             starred_public=1,
                             group_incoming=1)

    def test_reopen_submitted_requests(self):
        """Testing counters with reopening submitted outgoing review requests
        """
        self.test_closing_requests(ReviewRequest.SUBMITTED)

        self.review_request.reopen()
        self.assertTrue(self.review_request.public)
        self.assertEqual(self.review_request.status,
                         ReviewRequest.PENDING_REVIEW)

        self._check_counters(total_outgoing=1,
                             pending_outgoing=1,
                             direct_incoming=1,
                             total_incoming=1,
                             starred_public=1,
                             group_incoming=1)

        self.review_request.publish(self.user)
        self._check_counters(total_outgoing=1,
                             pending_outgoing=1,
                             direct_incoming=1,
                             total_incoming=1,
                             starred_public=1,
                             group_incoming=1)

    def test_reopen_discarded_draft_requests(self):
        """Testing counters with reopening discarded draft review requests"""
        self.assertFalse(self.review_request.public)

        self.test_closing_draft_requests(ReviewRequest.DISCARDED)

        self.review_request.reopen()
        self.assertFalse(self.review_request.public)
        self.assertEqual(self.review_request.status,
                         ReviewRequest.PENDING_REVIEW)
        self._check_counters(total_outgoing=1,
                             pending_outgoing=1)

    def test_reopen_submitted_draft_requests(self):
        """Testing counters with reopening submitted draft review requests"""
        self.test_closing_requests(ReviewRequest.SUBMITTED)

        # We're simulating what a DefaultReviewer would do by populating
        # the ReviewRequest's target users and groups while not public and
        # without a draft.
        self.review_request.target_people.add(self.user)
        self.review_request.target_groups.add(self.group)

        self._check_counters(total_outgoing=1)

        self.review_request.reopen()
        self.assertTrue(self.review_request.public)
        self.assertEqual(self.review_request.status,
                         ReviewRequest.PENDING_REVIEW)

        self._check_counters(total_outgoing=1,
                             pending_outgoing=1,
                             direct_incoming=1,
                             total_incoming=1,
                             starred_public=1,
                             group_incoming=1)

    def test_double_publish(self):
        """Testing counters with publishing a review request twice"""
        self.assertFalse(self.review_request.public)
        self.assertEqual(self.review_request.status,
                         ReviewRequest.PENDING_REVIEW)

        # Publish the first time.
        self.review_request.publish(self.user)
        self._check_counters(total_outgoing=1,
                             pending_outgoing=1,
                             starred_public=1)

        # Publish the second time.
        self.review_request.publish(self.user)

        self._check_counters(total_outgoing=1,
                             pending_outgoing=1,
                             starred_public=1)

    def test_add_group(self):
        """Testing counters when adding a group reviewer"""
        draft = ReviewRequestDraft.create(self.review_request)
        draft.target_groups.add(self.group)

        self._check_counters(total_outgoing=1,
                             pending_outgoing=1)

        self.review_request.publish(self.user)

        self._check_counters(total_outgoing=1,
                             pending_outgoing=1,
                             total_incoming=1,
                             group_incoming=1,
                             starred_public=1)

    def test_remove_group(self):
        """Testing counters when removing a group reviewer"""
        self.test_add_group()

        draft = ReviewRequestDraft.create(self.review_request)
        draft.target_groups.remove(self.group)

        self._check_counters(total_outgoing=1,
                             pending_outgoing=1,
                             total_incoming=1,
                             group_incoming=1,
                             starred_public=1)

        self.review_request.publish(self.user)

        self._check_counters(total_outgoing=1,
                             pending_outgoing=1,
                             starred_public=1)

    def test_remove_group_and_fail_publish(self):
        """Testing counters when removing a group reviewer and then
        failing to publish the draft
        """
        self.test_add_group()

        draft = ReviewRequestDraft.create(self.review_request)
        draft.target_groups.remove(self.group)

        self._check_counters(total_outgoing=1,
                             pending_outgoing=1,
                             total_incoming=1,
                             group_incoming=1,
                             starred_public=1)

        self.spy_on(ReviewRequestDraft.publish,
                    call_fake=self._raise_publish_error)

        with self.assertRaises(NotModifiedError):
            self.review_request.publish(self.user)

        self._check_counters(total_outgoing=1,
                             pending_outgoing=1,
                             total_incoming=1,
                             group_incoming=1,
                             starred_public=1)

    def test_add_person(self):
        """Testing counters when adding a person reviewer"""
        draft = ReviewRequestDraft.create(self.review_request)
        draft.target_people.add(self.user)

        self._check_counters(total_outgoing=1,
                             pending_outgoing=1)

        self.review_request.publish(self.user)

        self._check_counters(total_outgoing=1,
                             pending_outgoing=1,
                             direct_incoming=1,
                             total_incoming=1,
                             starred_public=1)

    def test_remove_person(self):
        """Testing counters when removing a person reviewer"""
        self.test_add_person()

        draft = ReviewRequestDraft.create(self.review_request)
        draft.target_people.remove(self.user)

        self._check_counters(total_outgoing=1,
                             pending_outgoing=1,
                             direct_incoming=1,
                             total_incoming=1,
                             starred_public=1)

        self.review_request.publish(self.user)

        self._check_counters(total_outgoing=1,
                             pending_outgoing=1,
                             starred_public=1)

    def test_remove_person_and_fail_publish(self):
        """Testing counters when removing a person reviewer and then
        failing to publish the draft
        """
        self.test_add_person()

        draft = ReviewRequestDraft.create(self.review_request)
        draft.target_people.remove(self.user)

        self._check_counters(total_outgoing=1,
                             pending_outgoing=1,
                             direct_incoming=1,
                             total_incoming=1,
                             starred_public=1)

        self.spy_on(ReviewRequestDraft.publish,
                    call_fake=self._raise_publish_error)

        with self.assertRaises(NotModifiedError):
            self.review_request.publish(self.user)

        self._check_counters(total_outgoing=1,
                             pending_outgoing=1,
                             direct_incoming=1,
                             total_incoming=1,
                             starred_public=1)

    def test_populate_counters(self):
        """Testing counters when populated from a fresh upgrade or clear"""
        # The review request was already created
        draft = ReviewRequestDraft.create(self.review_request)
        draft.target_groups.add(self.group)
        draft.target_people.add(self.user)
        self.review_request.publish(self.user)

        self._check_counters(total_outgoing=1,
                             pending_outgoing=1,
                             total_incoming=1,
                             direct_incoming=1,
                             starred_public=1,
                             group_incoming=1)

        LocalSiteProfile.objects.update(
            direct_incoming_request_count=None,
            total_incoming_request_count=None,
            pending_outgoing_request_count=None,
            total_outgoing_request_count=None,
            starred_public_request_count=None)
        Group.objects.update(incoming_request_count=None)

        self._check_counters(total_outgoing=1,
                             pending_outgoing=1,
                             total_incoming=1,
                             direct_incoming=1,
                             starred_public=1,
                             group_incoming=1)

    def test_populate_counters_after_change(self):
        """Testing counter inc/dec on uninitialized counter fields"""
        # The review request was already created
        draft = ReviewRequestDraft.create(self.review_request)
        draft.target_groups.add(self.group)
        draft.target_people.add(self.user)

        self._check_counters(total_outgoing=1,
                             pending_outgoing=1)

        LocalSiteProfile.objects.update(
            direct_incoming_request_count=None,
            total_incoming_request_count=None,
            pending_outgoing_request_count=None,
            total_outgoing_request_count=None,
            starred_public_request_count=None)
        Group.objects.update(incoming_request_count=None)

        profile_fields = [
            'direct_incoming_request_count',
            'total_incoming_request_count',
            'pending_outgoing_request_count',
            'total_outgoing_request_count',
            'starred_public_request_count',
        ]

        # Lock the fields so we don't re-initialize them on publish.
        locks = {
            self.site_profile: 1,
            self.site_profile2: 1,
        }

        for field in profile_fields:
            getattr(LocalSiteProfile, field)._locks = locks

        Group.incoming_request_count._locks = locks

        # Publish the review request. This will normally try to
        # increment/decrement the counts, which it should ignore now.
        self.review_request.publish(self.user)

        # Unlock the profiles so we can query/re-initialize them again.
        for field in profile_fields:
            getattr(LocalSiteProfile, field)._locks = {}

        Group.incoming_request_count._locks = {}

        self._check_counters(total_outgoing=1,
                             pending_outgoing=1,
                             direct_incoming=1,
                             total_incoming=1,
                             starred_public=1,
                             group_incoming=1)

    def test_counts_with_reassignment(self):
        """Testing counters when changing review request ownership"""
        self._check_counters(total_outgoing=1, pending_outgoing=1)

<<<<<<< HEAD
        new_user = User.objects.create(username='test2', password='')
=======
        new_user = User.objects.create_user(username='test2', password='',
                                            email='user@example.com')
>>>>>>> 16d0695b
        draft = ReviewRequestDraft.create(self.review_request)
        draft.owner = new_user
        draft.save()
        self.review_request.publish(self.user)

        self._check_counters(total_outgoing=0, pending_outgoing=0,
                             starred_public=1)

        site_profile = LocalSiteProfile.objects.get(
            user=new_user, local_site=self.review_request.local_site)

        self._check_counters_on_profile(site_profile, total_outgoing=1,
                                        pending_outgoing=1)

    def _check_counters(self, total_outgoing=0, pending_outgoing=0,
                        direct_incoming=0, total_incoming=0,
                        starred_public=0, group_incoming=0,
                        with_local_site=False):
        """Check that the counters match the expected values.

        Args:
            total_outgoing (int):
                The expected number of total outgoing review requests.

            pending_outgoing (int):
                The expected number of pending outgoing review requests.

            direct_incoming (int):
                The expected number of review requests assigned directly to the
                user.

            total_incoming (int):
                The expected number of review requests assigned either directly
                or indirectly to the user.

            starred_public (int):
                The expected number of public review requests starred by the
                user.

            group_incoming (int):
                The expected number of review requests assigned to the test
                group.

            with_local_site (bool):
                Whether to run the test for a local site.
        """
        self._reload_objects()

        if with_local_site:
            main_site_profile = self.site_profile2
            unused_site_profile = self.site_profile
        else:
            main_site_profile = self.site_profile
            unused_site_profile = self.site_profile2

        self._check_counters_on_profile(main_site_profile, total_outgoing,
                                        pending_outgoing, direct_incoming,
                                        total_incoming, starred_public)
        self.assertEqual(self.group.incoming_request_count, group_incoming)

        # These should never be affected by updates on the main LocalSite we're
        # working with, so they should always be 0.
        self._check_counters_on_profile(unused_site_profile)

    def _check_counters_on_profile(self, profile, total_outgoing=0,
                                   pending_outgoing=0, direct_incoming=0,
                                   total_incoming=0, starred_public=0):
        """Check that the counters match the expected values.

        Args:
            profile (reviewboard.accounts.models.LocalSiteProfile):
                The profile object to test counts on.

            total_outgoing (int):
                The expected number of total outgoing review requests.

            pending_outgoing (int):
                The expected number of pending outgoing review requests.

            direct_incoming (int):
                The expected number of review requests assigned directly to the
                user.

            total_incoming (int):
                The expected number of review requests assigned either directly
                or indirectly to the user.

            starred_public (int):
                The expected number of public review requests starred by the
                user.
        """
        self.assertEqual(profile.total_outgoing_request_count,
                         total_outgoing)
        self.assertEqual(profile.pending_outgoing_request_count,
                         pending_outgoing)
        self.assertEqual(profile.direct_incoming_request_count,
                         direct_incoming)
        self.assertEqual(profile.total_incoming_request_count,
                         total_incoming)
        self.assertEqual(profile.starred_public_request_count,
                         starred_public)

    def _reload_objects(self):
        self.test_site = LocalSite.objects.get(pk=self.test_site.pk)
        self.site_profile = \
            LocalSiteProfile.objects.get(pk=self.site_profile.pk)
        self.site_profile2 = \
            LocalSiteProfile.objects.get(pk=self.site_profile2.pk)
        self.group = Group.objects.get(pk=self.group.pk)

    def _raise_publish_error(self, *args, **kwargs):
        raise NotModifiedError()<|MERGE_RESOLUTION|>--- conflicted
+++ resolved
@@ -536,12 +536,8 @@
         """Testing counters when changing review request ownership"""
         self._check_counters(total_outgoing=1, pending_outgoing=1)
 
-<<<<<<< HEAD
-        new_user = User.objects.create(username='test2', password='')
-=======
         new_user = User.objects.create_user(username='test2', password='',
                                             email='user@example.com')
->>>>>>> 16d0695b
         draft = ReviewRequestDraft.create(self.review_request)
         draft.owner = new_user
         draft.save()

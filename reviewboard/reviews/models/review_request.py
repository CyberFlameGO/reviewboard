--- conflicted
+++ resolved
@@ -421,7 +421,6 @@
         self.submitter = new_owner
 
     @property
-<<<<<<< HEAD
     def created_with_history(self):
         """Whether or not this review request was created with commit support.
 
@@ -452,7 +451,8 @@
             self.extra_data = {}
 
         self.extra_data[self._CREATED_WITH_HISTORY_EXTRA_DATA_KEY] = value
-=======
+
+    @property
     def review_participants(self):
         """Return the participants in reviews on the review request.
 
@@ -478,7 +478,6 @@
             users.update(User.objects.filter(pk__in=user_ids))
 
         return users
->>>>>>> 1cf93e7e
 
     def get_participants(self):
         """Return a list of participants in a review's discussion.

from __future__ import unicode_literals

from django.dispatch import Signal

<<<<<<< HEAD
review_request_publishing = Signal(providing_args=["user",
                                                   "review_request_draft"])

review_request_published = Signal(providing_args=['user', 'review_request',
                                                  'trivial', 'changedesc'])

review_request_closed = Signal(providing_args=["user", "review_request",
                                               "type"])

review_request_reopened = Signal(providing_args=["user", "review_request"])


review_publishing = Signal(providing_args=["user", "review"])

review_published = Signal(providing_args=["user", "review"])

reply_publishing = Signal(providing_args=["user", "reply"])

reply_published = Signal(providing_args=["user", "reply"])
=======
review_request_publishing = Signal(providing_args=['user',
                                                   'review_request_draft'])

review_request_published = Signal(providing_args=['user', 'review_request',
                                                  'changedesc'])

#: Emitted when a review request is about to be closed.
#:
#: Args:
#:     user (User):
#:         The user closing the review request.
#:
#:     review_request (ReviewRequest):
#:         The review request being closed.
#:
#:     type (unicode):
#:         Describes how the review request is being closed. It is one of
#          ``ReviewRequest.SUBMITTED`` or ``ReviewRequest.DISCARDED``.
#:
#:     description (unicode):
#:         The provided closing description.
#:
#:     rich_text (bool):
#:         Whether or not the description is rich text (Markdown).
review_request_closing = Signal(providing_args=['user', 'review_request',
                                                'type', 'description',
                                                'rich_text'])


review_request_closed = Signal(providing_args=['user', 'review_request',
                                               'type'])

#: Emitted when a review request is about to be reopened.
#:
#: Args:
#:     user (User):
#:         The user re-opening the review request.
#:
#:     review_request (ReviewRequest):
#:         The review request being reopened.
review_request_reopening = Signal(providing_args=['user', 'review_request'])

review_request_reopened = Signal(providing_args=['user', 'review_request'])


review_publishing = Signal(providing_args=['user', 'review'])

review_published = Signal(providing_args=['user', 'review'])

reply_publishing = Signal(providing_args=['user', 'reply'])

reply_published = Signal(providing_args=['user', 'reply'])
>>>>>>> 47e1f431
<|MERGE_RESOLUTION|>--- conflicted
+++ resolved
@@ -2,27 +2,6 @@
 
 from django.dispatch import Signal
 
-<<<<<<< HEAD
-review_request_publishing = Signal(providing_args=["user",
-                                                   "review_request_draft"])
-
-review_request_published = Signal(providing_args=['user', 'review_request',
-                                                  'trivial', 'changedesc'])
-
-review_request_closed = Signal(providing_args=["user", "review_request",
-                                               "type"])
-
-review_request_reopened = Signal(providing_args=["user", "review_request"])
-
-
-review_publishing = Signal(providing_args=["user", "review"])
-
-review_published = Signal(providing_args=["user", "review"])
-
-reply_publishing = Signal(providing_args=["user", "reply"])
-
-reply_published = Signal(providing_args=["user", "reply"])
-=======
 review_request_publishing = Signal(providing_args=['user',
                                                    'review_request_draft'])
 
@@ -51,7 +30,6 @@
                                                 'type', 'description',
                                                 'rich_text'])
 
-
 review_request_closed = Signal(providing_args=['user', 'review_request',
                                                'type'])
 
@@ -74,5 +52,4 @@
 
 reply_publishing = Signal(providing_args=['user', 'reply'])
 
-reply_published = Signal(providing_args=['user', 'reply'])
->>>>>>> 47e1f431
+reply_published = Signal(providing_args=['user', 'reply'])
from __future__ import unicode_literals

import logging

from django.utils import six
<<<<<<< HEAD
=======
from django.utils.datastructures import SortedDict
from django.utils.functional import cached_property
>>>>>>> e223298c
from django.utils.html import escape, strip_tags
from django.utils.safestring import mark_safe
from django.utils.translation import ugettext as _
from djblets.markdown import iter_markdown_lines
from djblets.registries.errors import ItemLookupError
from djblets.registries.registry import ALREADY_REGISTERED, NOT_REGISTERED

from reviewboard.diffviewer.diffutils import get_line_changed_regions
from reviewboard.diffviewer.myersdiff import MyersDiffer
from reviewboard.diffviewer.templatetags.difftags import highlightregion
from reviewboard.registries.registry import Registry, OrderedRegistry
from reviewboard.reviews.markdown_utils import (is_rich_text_default_for_user,
                                                normalize_text_for_edit,
                                                render_markdown)


class FieldSetRegistry(OrderedRegistry):
    """A registry for field sets.

    This keeps the fieldsets in the registered order, so iterating through them
    will do so in the same order.
    """

    lookup_attrs = ('fieldset_id',)

    errors = {
        ALREADY_REGISTERED: _(
            '"%(item)s" is already a registered review request fieldset.'
        ),
        NOT_REGISTERED: _(
            '%(attr_value)s is not a registered review request fieldset.'
        ),
    }

    def __init__(self):
        self._key_order = []
        super(FieldSetRegistry, self).__init__()

    def register(self, fieldset):
        """Register the fieldset.

        This will also register all field classes registered on the fieldset on
        the field registry.

        Args:
            fieldset (type):
                The fieldset to register, as a
                :py:class:`BaseReviewRequestFieldSet` subclass.
        """
        super(FieldSetRegistry, self).register(fieldset)

        # Set the field_classes to an empty list by default if it doesn't
        # explicitly provide its own, so that entries don't go into
        # BaseReviewRequestFieldSet's global list.
        if fieldset.field_classes is None:
            fieldset.field_classes = []

        for field_cls in fieldset.field_classes:
            field_registry.register(field_cls)

    def unregister(self, fieldset):
        """Unregister the fieldset.

        This will unregister all field classes on the fieldset from the field
        registry.

        Args:
            fieldset (type):
                The field to remove, as a
                :py:class:`BaseReviewRequestFieldSet` subclass.
        """
        super(FieldSetRegistry, self).unregister(fieldset)

        for field_cls in fieldset.field_classes:
            fieldset.remove_field(field_cls)

    def get_defaults(self):
        """Return the list of built-in fieldsets.

        Returns:
            list:
            A list of the built-in
            :py:class:`~reviewboard.reviews.fields.BaseReviewRequestFieldSet`
            subclasses.
        """
        from reviewboard.reviews.builtin_fields import builtin_fieldsets

        return builtin_fieldsets


class FieldRegistry(Registry):
    """A registry for review request fields."""

    lookup_attrs = ['field_id']
    errors = {
        ALREADY_REGISTERED: _(
            '"%(item)s" is already a registered review request field. Field '
            'IDs must be unique across all fieldsets.'
        ),
        NOT_REGISTERED: _(
            '"%(attr_value)s is not a registered review request fieldset.'
        ),
    }

    def populate(self):
        # Fields are only ever registered via the FieldSetRegistry, so we
        # ensure that it has been populated as well.
        fieldset_registry.populate()


fieldset_registry = FieldSetRegistry()
field_registry = FieldRegistry()


class BaseReviewRequestFieldSet(object):
    """Base class for sets of review request fields.

    A fieldset stores a list of fields that are rendered on the review
    request page. They may contain default fields, and new fields can be
    added or removed.

    Review Board provides three main fieldsets: "main", "info", and
    "reviewers". Others can be added by subclassing and registering
    through ``register_review_request_fieldset``.
    """
    fieldset_id = None
    label = None
    show_required = False
    field_classes = None
    tag_name = None

    def __init__(self, review_request_details):
        self.review_request_details = review_request_details

    @classmethod
    def is_empty(cls):
        """Returns whether the fieldset is empty.

        A fieldset is empty if there are no field classes registered.
        An empty fieldset will not be displayed on the page.
        """
        return not cls.field_classes

    @classmethod
    def add_field(cls, field_cls):
        """Adds a field class to this fieldset.

        The field will be rendered inside this fieldset on the page.

        A given field class can only be in one fieldset. Its ``field_id``
        must be unique.
        """
        field_registry.register(field_cls)
        cls.field_classes.append(field_cls)

    @classmethod
    def remove_field(cls, field_cls):
        """Removes a field class from this fieldset.

        The field class must have been previously added to this fieldset.
        """
        cls.field_classes.remove(field_cls)

        try:
            field_registry.unregister(field_cls)
        except ItemLookupError as e:
            logging.error('Failed to unregister unknown review request '
                          'field "%s"',
                          field_cls.field_id)
            raise e

    def __str__(self):
        """Represent the field set as a byte string.

        Returns:
            bytes:
            The field set's ID as a byte string.
        """
        if isinstance(self.fieldset_id, six.binary_type):
            return self.fieldset_id

        return self.fieldset_id.encode('utf-8')

    def __unicode__(self):
        """Represent the field set as a unicode string.

        Returns:
            unicode:
            The field set's ID as a unicode string.
        """
        if isinstance(self.fieldset_id, six.binary_type):
            return self.fieldset_id.decode('utf-8')

        return self.fieldset_id


class BaseReviewRequestField(object):
    """Base class for a field on a review request.

    A field is responsible for displaying data from a review request,
    handling any editing requirements if necessary, recording changes
    in the ChangeDescription, and rendering those changes.

    Each field must have its own unique ``field_id``. This ID will be used
    when looking up or storing the field's value.

    It is recommended that fields provided by extensions prefix their
    field ID with some sort of identifier for the extension or the vendor.

    Creating a new field requires subclassing BaseReviewRequestField and
    overriding any fields or functions necessary. Its class must then be
    added to a fieldset.

    A field will be instantiated with either a ReviewRequest or a
    ReviewRequestDraft, depending on what is being edited. This is stored
    in ``review_request_details``. Functions should optimistically fetch
    values from that, if possible. They can call ``get_review_request()``
    on ``review_request_details`` to fetch the actual ReviewRequest.

    If the function takes a ``review_request_details`` parameter, it must
    use that instead.
    """
    field_id = None
    label = None
    is_editable = False
    is_required = False
    default_css_classes = set()
    change_entry_renders_inline = True
    model = None

    can_record_change_entry = property(lambda self: self.is_editable)

    def __init__(self, review_request_details, request=None):
        self.review_request_details = review_request_details
        self.request = request

    @property
    def value(self):
        """Returns the value loaded from the database.

        This will fetch the value with the associated ReviewRequest or
        ReviewRequestDraft, and then cache it for future lookups.
        """
        if not hasattr(self, '_value'):
            self._value = self.load_value(self.review_request_details)

        return self._value

    def has_value_changed(self, old_value, new_value):
        """Returns whether the value has changed.

        By default, it performs an inequality check on the values. This
        can be overridden to perform more specialized checks.
        """
        return old_value != new_value

    def record_change_entry(self, changedesc, old_value, new_value):
        """Records information on the changed values in a ChangeDescription.

        By default, the values are stored as-is along with the field ID.
        This can be overridden to perform more specialized storage.
        """
        changedesc.record_field_change(self.field_id, old_value, new_value)

    def serialize_change_entry(self, changedesc):
        """Serialize a change entry for public consumption.

        This will output a version of the change entry for use in the API.
        It can be the same content stored in the
        :py:class:`~reviewboard.changedescs.models.ChangeDescription`, but
        does not need to be.

        Args:
            changedesc (reviewboard.changedescs.models.ChangeDescription):
                The change description whose field is to be serialized.

        Returns:
            dict:
            An appropriate serialization for the field.
        """
        field_info = changedesc.fields_changed[self.field_id]

        if self.model:
            return self.serialize_change_entry_for_model_list(field_info)
        else:
            return self.serialize_change_entry_for_singleton(field_info)

    def serialize_change_entry_for_model_list(self, field_info):
        """Return the change entry for a list of models.

        Args:
            field_info (dict):
                A dictionary describing how the field has changed. This is
                guaranteed to have ``new`` and ``old`` keys, but may also
                contain ``added`` and ``removed`` keys as well.

        Returns:
            dict:
            A mapping of each key present in ``field_info`` to its list of
            model instances.
        """
        pks = [
            value[2]
            for key in ('new', 'old', 'added', 'removed')
            if key in field_info
            for value in field_info[key]
        ]
        pk_to_objects = dict([
            (obj.pk, obj)
            for obj in self.model.objects.filter(pk__in=pks)
        ])

        return dict([
            (key, [
                pk_to_objects[value[2]]
                for value in field_info[key]
            ])
            for key in ('new', 'old', 'added', 'removed')
            if key in field_info
        ])

    def serialize_change_entry_for_singleton(self, field_info):
        """Return the change entry for a singleton.

        Singleton fields (e.g., summaries) are stored in
        :py:class:`~reviewboard.changedescs.models.ChangeDescription`\s as
        a list with a single element.

        Args:
            field_info (dict):
                A dictionary describing how the field has changed. This is
                guaranteed to have ``new`` and ``old`` keys, but may also
                contain ``added`` and ``removed`` keys as well.

        Returns:
            dict:
            A mapping of each key in ``field_info`` to a single value.
        """
        return dict([
            (key, field_info[key][0])
            for key in ('new', 'old', 'added', 'removed')
            if key in field_info
        ])

    def serialize_change_entry_for_list(self, field_info):
        """Return the change entry for a list of plain data.

        Args:
            field_info (dict):
                A dictionary describing how the field has changed. This is
                guaranteed to have ``new`` and ``old`` keys, but may also
                contain ``added`` and ``removed`` keys as well.

        Returns:
            dict:
            A mapping of each key in ``field_info`` to a list of values.
        """
        return dict([
            (key, [
                value[0]
                for value in field_info[key]
            ])
            for key in ('new', 'old', 'added', 'removed')
            if key in field_info
        ])

    def get_change_entry_sections_html(self, info):
        """Returns sections of change entries with titles and rendered HTML.

        By default, this just returns a single section for the field, with
        the field's title and rendered change HTML.

        Subclasses can override this to provide more information.
        """
        return [{
            'title': self.label,
            'rendered_html': mark_safe(self.render_change_entry_html(info)),
        }]

    def render_change_entry_html(self, info):
        """Renders a change entry to HTML.

        By default, this returns a simple "changed from X to Y" using the old
        and new values. This can be overridden to generate more specialized
        output.

        This function is expected to return safe, valid HTML. Any values
        coming from a field or any other form of user input must be
        properly escaped.

        Subclasses can override ``render_change_entry_value_html`` to
        change how the value itself will be rendered in the string.
        """
        old_value = ''
        new_value = ''

        if 'old' in info:
            old_value = info['old'][0]

        if 'new' in info:
            new_value = info['new'][0]

        s = ['<table class="changed">']

        if old_value:
            s.append(self.render_change_entry_removed_value_html(
                info, old_value))

        if new_value:
            s.append(self.render_change_entry_added_value_html(
                info, new_value))

        s.append('</table>')

        return ''.join(s)

    def render_change_entry_added_value_html(self, info, value):
        value_html = self.render_change_entry_value_html(info, value)

        if value_html:
            return ('<tr class="new-value"><th class="marker">+</th>'
                    '<td class="value">%s</td></tr>' % value_html)
        else:
            return ''

    def render_change_entry_removed_value_html(self, info, value):
        value_html = self.render_change_entry_value_html(info, value)

        if value_html:
            return ('<tr class="old-value"><th class="marker">-</th>'
                    '<td class="value">%s</td></tr>' % value_html)
        else:
            return ''

    def render_change_entry_value_html(self, info, value):
        """Renders the value for a change description string to HTML.

        By default, this just converts the value to text and escapes it.
        This can be overridden to customize how the value is displayed.
        """
        return escape(six.text_type(value or ''))

    def load_value(self, review_request_details):
        """Loads a value from the review request or draft.

        By default, this loads the value as-is from the extra_data field.
        This can be overridden if you need to deserialize the value in some
        way.

        This must use ``review_request_details`` instead of
        ``self.review_request_details``.
        """
        return review_request_details.extra_data.get(self.field_id)

    def save_value(self, value):
        """Saves the value in the review request or draft.

        By default, this saves the value as-is in the extra_data field.
        This can be overridden if you need to serialize the value in some
        way.
        """
        self.review_request_details.extra_data[self.field_id] = value

    def propagate_data(self, review_request_details):
        """Propagate data in from source review request or draft.

        By default, this loads only the field's value from a source review
        request or draft and saves it as-is into the review request or draft
        associated with the field. This can be overridden if you need to
        propagate additional data elements.

        This method is preferable to explictly calling :py:meth:`load_value`
        and :py:meth:`save_value` in series to propagate data from a source
        into a field, because it allows for copying additional data elements
        beyond only the field's value.

        This function must use the ``review_request_details`` parameter instead
        of the :py:attr:`review_request_details` attribute on the field.

        Args:
            review_request_details (reviewboard.reviews.models.base_review_request_details):
                The source review request or draft whose data is to be
                propagated.
        """
        self.save_value(self.load_value(review_request_details))

    def render_value(self, value):
        """Renders the value in the field.

        By default, this converts to text and escapes it. This can be
        overridden if you need to render it in a more specific way.

        This must use ``value`` instead of ``self.value``.
        """
        return escape(six.text_type(value or ''))

    def should_render(self, value):
        """Returns whether the field should be rendered.

        By default, the field is always rendered, but this can be overridden
        if you only want to show under certain conditions (such as if it has
        a value).

        This must use ``value`` instead of ``self.value``.
        """
        return True

    def get_css_classes(self):
        """Returns the list of CSS classes to apply to the element.

        By default, this will include the contents of ``default_css_classes``,
        and ``required`` if it's a required field.

        This can be overridden to provide additional CSS classes, if they're
        not appropraite for ``default_css_classes``.
        """
        css_classes = set(self.default_css_classes)

        if self.is_required:
            css_classes.add('required')

        return css_classes

    def get_data_attributes(self):
        """Returns any data attributes to include in the element.

        By default, this returns nothing.
        """
        return {}

    def as_html(self):
        """Returns the field rendered as HTML.

        By default, this just calls ``render_value`` with the value
        from the database.
        """
        return self.render_value(self.value)

    def __str__(self):
        """Represent the field as a byte string.

        Returns:
            bytes:
            The field's ID as a byte string.
        """
        if isinstance(self.field_id, six.binary_type):
            return self.field_id

        return self.field_id.encode('utf-8')

    def __unicode__(self):
        """Represent the field as a unicode string.

        Returns:
            unicode:
            The field's ID as a unicode string.
        """
        if isinstance(self.field_id, six.binary_type):
            return self.field_id.decode('utf-8')

        return self.field_id


class BaseEditableField(BaseReviewRequestField):
    """Base class for an editable field.

    This simply marks the field as editable.
    """
    default_css_classes = ['editable']
    is_editable = True


class BaseCommaEditableField(BaseEditableField):
    """Base class for an editable comma-separated list of values.

    This is used for dealing with lists of items that appear
    comma-separated in the UI. It works with stored lists of content
    on the review request or draft, and on the ChangeDescription.

    Subclasses can override this to provide specialized rendering
    on a per-item-basis. That's useful for showing links to items,
    for example.
    """
    default_css_classes = ['editable', 'comma-editable']
    order_matters = False

    one_line_per_change_entry = True

    def has_value_changed(self, old_value, new_value):
        """Returns whether two values have changed.

        If ``order_matters`` is set to ``True``, this will do a strict
        list comparison. Otherwise, it will compare the items in both
        lists without caring about the ordering.
        """
        if self.order_matters:
            return old_value != new_value
        else:
            return set(old_value or []) != set(new_value or [])

    def serialize_change_entry(self, changedesc):
        """Serialize a change entry for public consumption.

        This will output a version of the change entry for use in the API.
        It can be the same content stored in the
        :py:class:`~reviewboard.changedescs.models.ChangeDescription`, but
        does not need to be.

        Args:
            changedesc (reviewboard.changedescs.models.ChangeDescription):
                The change description whose field is to be serialized.

        Returns:
            dict:
            An appropriate serialization for the field.
        """
        field_info = changedesc.fields_changed[self.field_id]

        if self.model:
            return self.serialize_change_entry_for_model_list(field_info)
        else:
            return self.serialize_change_entry_for_list(field_info)

    def render_value(self, values):
        """Renders the list of items.

        This will call out to ``render_item`` for every item. The list
        of rendered items will be separated by a comma and a space.
        """
        return ', '.join([
            self.render_item(value)
            for value in values
        ])

    def render_item(self, item):
        """Renders an item from the list.

        By default, this will convert the item to text and then escape it.
        """
        return escape(six.text_type(item or ''))

    def render_change_entry_html(self, info):
        """Renders a change entry to HTML.

        By default, this returns HTML containing a list of removed items,
        and a list of added items. This can be overridden to generate
        more specialized output.

        This function is expected to return safe, valid HTML. Any values
        coming from a field or any other form of user input must be
        properly escaped.
        """
        s = ['<table class="changed">']

        if 'removed' in info:
            values = info['removed']

            if self.one_line_per_change_entry:
                s += [
                    self.render_change_entry_removed_value_html(info, [value])
                    for value in values
                ]
            else:
                s.append(self.render_change_entry_removed_value_html(
                    info, values))

        if 'added' in info:
            values = info['added']

            if self.one_line_per_change_entry:
                s += [
                    self.render_change_entry_added_value_html(info, [value])
                    for value in values
                ]
            else:
                s.append(self.render_change_entry_added_value_html(
                    info, values))

        s.append('</table>')

        return ''.join(s)

    def render_change_entry_value_html(self, info, values):
        """Renders a list of items for change description HTML.

        By default, this will call ``render_change_entry_item_html`` for every
        item in the list. The list of rendered items will be separated by a
        comma and a space.
        """
        return ', '.join([
            self.render_change_entry_item_html(info, item)
            for item in values
        ])

    def render_change_entry_item_html(self, info, item):
        """Renders an item for change description HTML.

        By default, this just converts the value to text and escapes it.
        This can be overridden to customize how the value is displayed.
        """
        return escape(six.text_type(item[0]))


class BaseTextAreaField(BaseEditableField):
    """Base class for a multi-line text area field.

    The text area can take either plain text or Markdown text. By default,
    Markdown is supported, but this can be changed by setting
    ``enable_markdown`` to ``False``.
    """
    default_css_classes = ['editable', 'field-text-area']
    enable_markdown = True
    always_render_markdown = False
    tag_name = 'pre'

    @cached_property
    def text_type_key(self):
        """Return the text type key for the ``extra_data`` dictionary."""
        if self.field_id == 'text':
            return 'text_type'
        else:
            return '%s_text_type' % self.field_id

    def is_text_markdown(self, value):
        """Returns whether the text is in Markdown format.

        This can be overridden if the field needs to check something else
        to determine if the text is in Markdown format.
        """
        text_type = self.review_request_details.extra_data.get(
            self.text_type_key, 'plain')

        return text_type == 'markdown'

    def propagate_data(self, review_request_details):
        """Propagate data in from source review request or draft.

        In addition to the value propagation handled by the base class, this
        copies the text type details from a source review request or draft and
        saves it as-is into the review request or draft associated with the
        field.

        Args:
            review_request_details (reviewboard.reviews.models.base_review_request_details):
                The source review request or draft whose data is to be
                propagated.
        """
        super(BaseTextAreaField, self).propagate_data(review_request_details)

        source_text_type = review_request_details.extra_data.get(
            self.text_type_key, None)

        if source_text_type is not None:
            self.review_request_details.extra_data[self.text_type_key] = \
                source_text_type

    def get_css_classes(self):
        """Returns the list of CSS classes.

        If Markdown is enabled, and the text is in Markdown format,
        this will add a "rich-text" field.
        """
        css_classes = super(BaseTextAreaField, self).get_css_classes()

        if (self.enable_markdown and self.value and
            (self.should_render_as_markdown(self.value) or
             (self.request.user and
              is_rich_text_default_for_user(self.request.user)))):
            css_classes.add('rich-text')

        return css_classes

    def get_data_attributes(self):
        attrs = super(BaseTextAreaField, self).get_data_attributes()

        if self.enable_markdown:
            if self.request:
                user = self.request.user
            else:
                user = None

            attrs.update({
                'allow-markdown': True,
                'raw-value': normalize_text_for_edit(
                    user, self.value,
                    self.should_render_as_markdown(self.value)),
            })

        return attrs

    def render_value(self, text):
        """Returns the value of the field.

        If Markdown is enabled, and the text is not in Markdown format,
        the text will be escaped.
        """
        text = text or ''

        if self.should_render_as_markdown(text):
            return render_markdown(text)
        else:
            return escape(text)

    def should_render_as_markdown(self, value):
        """Returns whether the text should be rendered as Markdown.

        By default, this checks if the field is set to always render
        any text as Markdown, or if the given text is in Markdown format.
        """
        return self.always_render_markdown or self.is_text_markdown(value)

    def render_change_entry_html(self, info):
        old_value = ''
        new_value = ''

        if 'old' in info:
            old_value = info['old'][0] or ''

        if 'new' in info:
            new_value = info['new'][0] or ''

        old_value = render_markdown(old_value)
        new_value = render_markdown(new_value)
        old_lines = list(iter_markdown_lines(old_value))
        new_lines = list(iter_markdown_lines(new_value))

        differ = MyersDiffer(old_lines, new_lines)

        return ('<table class="diffed-text-area">%s</table>'
                % ''.join(self._render_all_change_lines(differ, old_lines,
                                                        new_lines)))

    def _render_all_change_lines(self, differ, old_lines, new_lines):
        for tag, i1, i2, j1, j2 in differ.get_opcodes():
            if tag == 'equal':
                lines = self._render_change_lines(differ, tag, None, None,
                                                  i1, i2, old_lines)
            elif tag == 'insert':
                lines = self._render_change_lines(differ, tag, None, '+',
                                                  j1, j2, new_lines)
            elif tag == 'delete':
                lines = self._render_change_lines(differ, tag, '-', None,
                                                  i1, i2, old_lines)
            elif tag == 'replace':
                lines = self._render_change_replace_lines(differ, i1, i2,
                                                          j1, j2, old_lines,
                                                          new_lines)
            else:
                raise ValueError('Unexpected tag "%s"' % tag)

            for line in lines:
                yield line

    def _render_change_lines(self, differ, tag, old_marker, new_marker,
                             i1, i2, lines):
        old_marker = old_marker or '&nbsp;'
        new_marker = new_marker or '&nbsp;'

        for i in range(i1, i2):
            line = lines[i]

            yield ('<tr class="%s">'
                   ' <td class="marker">%s</td>'
                   ' <td class="marker">%s</td>'
                   ' <td class="line rich-text">%s</td>'
                   '</tr>'
                   % (tag, old_marker, new_marker, line))

    def _render_change_replace_lines(self, differ, i1, i2, j1, j2,
                                     old_lines, new_lines):
        replace_new_lines = []

        for i, j in zip(range(i1, i2), range(j1, j2)):
            old_line = old_lines[i]
            new_line = new_lines[j]

            old_regions, new_regions = \
                get_line_changed_regions(strip_tags(old_line),
                                         strip_tags(new_line))

            old_line = highlightregion(old_line, old_regions)
            new_line = highlightregion(new_line, new_regions)

            yield (
                '<tr class="replace-old">'
                ' <td class="marker">~</td>'
                ' <td class="marker">&nbsp;</td>'
                ' <td class="line rich-text">%s</td>'
                '</tr>'
                % old_line)

            replace_new_lines.append(new_line)

        for line in replace_new_lines:
            yield (
                '<tr class="replace-new">'
                ' <td class="marker">&nbsp;</td>'
                ' <td class="marker">~</td>'
                ' <td class="line rich-text">%s</td>'
                '</tr>'
                % line)


def get_review_request_fields():
    """Yield all registered field classes.

    Yields:
        type:
        The field classes, as subclasses of :py:class:`BaseReviewRequestField`
    """
    for field in field_registry:
        yield field


def get_review_request_fieldsets(include_main=False,
                                 include_change_entries_only=False):
    """Returns a list of all registered fieldset classes.

    As an internal optimization, the "main" fieldset can be filtered out,
    to help with rendering the side of the review request page.

    Args:
        include_main (boolean):
            Whether or not the main fieldset should be included.

        include_change_entries_only (bool):
            Whether or not to include the change-entry only fieldset.

    Returns:
        list:
        The requested :py:class:`fieldsets <BaseReviewRequestFieldSet>`.
    """
    if include_main and include_change_entries_only:
        return list(fieldset_registry)
    else:
        excluded_ids = []

        if not include_main:
            excluded_ids.append('main')

        if not include_change_entries_only:
            excluded_ids.append('_change_entries_only')

        return [
            fieldset
            for fieldset in fieldset_registry
            if fieldset.fieldset_id not in excluded_ids
        ]


def get_review_request_fieldset(fieldset_id):
    """Return the fieldset with the specified ID.

    Args:
        fieldset_id (unicode):
            The fieldset's ID.

    Returns:
        BaseReviewRequestFieldSet:
        The requested fieldset, or ``None`` if it could not be found.
    """
    return fieldset_registry.get('fieldset_id', fieldset_id)


def get_review_request_field(field_id):
    """Return the field with the specified ID.

    Args:
        field_id (unicode):
            The field's ID.

    Returns:
        BaseReviewRequestField:
        The requested field, or ``None`` if it could not be found.
    """
    return field_registry.get('field_id', field_id)


def register_review_request_fieldset(fieldset):
    """Register a custom review request fieldset.

    The fieldset must have a :py:attr:`~BaseReviewRequestFieldSet.fieldset_id`
    attribute. This ID **must** be unique across all registered fieldsets, or
    an exception will be thrown.

    Args:
        fieldset (type):
            The :py:class:`BaseReviewRequestFieldSet` subclass.

    Raises:
        djblets.registries.errors.ItemLookupError:
            This will be thrown if a fieldset is already registered with the
            same ID.
    """
    fieldset_registry.register(fieldset)


def unregister_review_request_fieldset(fieldset):
    """Unregister a previously registered review request fieldset.

    Args:
        fieldset (type):
            The :py:class:`BaseReviewRequestFieldSet` subclass.

    Raises:
        djblets.registries.errors.ItemLookupError:
            This will be thrown if the fieldset is not already registered.
    """
    try:
        fieldset_registry.unregister(fieldset)
    except ItemLookupError as e:
        logging.error('Failed to unregister unknown review request fieldset '
                      '"%s"',
                      fieldset.fieldset_id)
        raise e<|MERGE_RESOLUTION|>--- conflicted
+++ resolved
@@ -3,11 +3,7 @@
 import logging
 
 from django.utils import six
-<<<<<<< HEAD
-=======
-from django.utils.datastructures import SortedDict
 from django.utils.functional import cached_property
->>>>>>> e223298c
 from django.utils.html import escape, strip_tags
 from django.utils.safestring import mark_safe
 from django.utils.translation import ugettext as _

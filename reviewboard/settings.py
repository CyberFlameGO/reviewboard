# Django settings for reviewboard project.

from __future__ import unicode_literals

import os
import re

import django
import djblets
from django.core.urlresolvers import reverse
from django.utils.encoding import force_str

from reviewboard.dependencies import (dependency_error,
                                      fail_if_missing_dependencies)
from reviewboard.staticbundles import PIPELINE_STYLESHEETS, PIPELINE_JAVASCRIPT


# Can't import django.utils.translation yet
def _(s):
    return s


#: The name of the product.
#:
#: This should not be changed.
PRODUCT_NAME = 'Review Board'

DEBUG = True

ADMINS = (
    ('Example Admin', 'admin@example.com'),
)

MANAGERS = ADMINS

# Time zone support. If enabled, Django stores date and time information as
# UTC in the database, uses time zone-aware datetime objects, and translates
# them to the user's time zone in templates and forms.
USE_TZ = True

# Local time zone for this installation. All choices can be found here:
# http://www.postgresql.org/docs/8.1/static/datetime-keywords.html#DATETIME-TIMEZONE-SET-TABLE
# When USE_TZ is enabled, this is used as the default time zone for datetime
# objects
TIME_ZONE = 'UTC'

# Language code for this installation. All choices can be found here:
# http://www.w3.org/TR/REC-html40/struct/dirlang.html#langcodes
# http://blogs.law.harvard.edu/tech/stories/storyReader$15
LANGUAGE_CODE = 'en-us'

# This should match the ID of the Site object in the database.  This is used to
# figure out URLs to stick in e-mails and related pages.
SITE_ID = 1

# The prefix for e-mail subjects sent to administrators.
EMAIL_SUBJECT_PREFIX = "[Review Board] "

# Default name of the service used in From e-mail when not spoofing.
#
# This should generally not be overridden unless one needs to thoroughly
# distinguish between two different Review Board servers AND DMARC is causing
# issues for e-mails.
EMAIL_DEFAULT_SENDER_SERVICE_NAME = 'Review Board'

# If you set this to False, Django will make some optimizations so as not
# to load the internationalization machinery.
USE_I18N = True

MIDDLEWARE_CLASSES = [
    # Keep these first, in order
    'django.middleware.gzip.GZipMiddleware',
    'reviewboard.admin.middleware.InitReviewBoardMiddleware',
    'corsheaders.middleware.CorsMiddleware',
    'django.middleware.clickjacking.XFrameOptionsMiddleware',
    'django.middleware.common.CommonMiddleware',
    'django.middleware.http.ConditionalGetMiddleware',
    'django.middleware.locale.LocaleMiddleware',
    'django.contrib.sessions.middleware.SessionMiddleware',
    'django.contrib.auth.middleware.AuthenticationMiddleware',
    'django.contrib.messages.middleware.MessageMiddleware',

    # These must go before anything that deals with settings.
    'djblets.siteconfig.middleware.SettingsMiddleware',
    'reviewboard.admin.middleware.LoadSettingsMiddleware',

    'djblets.extensions.middleware.ExtensionsMiddleware',
    'djblets.integrations.middleware.IntegrationsMiddleware',
    'djblets.log.middleware.LoggingMiddleware',
    'reviewboard.accounts.middleware.TimezoneMiddleware',
    'reviewboard.accounts.middleware.UpdateLastLoginMiddleware',
    'reviewboard.admin.middleware.CheckUpdatesRequiredMiddleware',
    'reviewboard.accounts.middleware.X509AuthMiddleware',
    'reviewboard.site.middleware.LocalSiteMiddleware',

    # Keep this second to last so that everything is initialized before
    # middleware from extensions are run.
    'djblets.extensions.middleware.ExtensionsMiddlewareRunner',

    # Keep this last so we can set the details for an exception as soon as
    # possible.
    'reviewboard.admin.middleware.ExtraExceptionInfoMiddleware',
]
RB_EXTRA_MIDDLEWARE_CLASSES = []

SITE_ROOT_URLCONF = 'reviewboard.urls'
ROOT_URLCONF = 'djblets.urls.root'

REVIEWBOARD_ROOT = os.path.abspath(os.path.split(__file__)[0])

# where is the site on your server ? - add the trailing slash.
SITE_ROOT = '/'

STATICFILES_DIRS = (
    ('lib', os.path.join(REVIEWBOARD_ROOT, 'static', 'lib')),
    ('rb', os.path.join(REVIEWBOARD_ROOT, 'static', 'rb')),
    ('djblets', os.path.join(os.path.dirname(djblets.__file__),
                             'static', 'djblets')),
)

STATICFILES_FINDERS = (
    'django.contrib.staticfiles.finders.FileSystemFinder',
    'django.contrib.staticfiles.finders.AppDirectoriesFinder',
    'djblets.extensions.staticfiles.ExtensionFinder',
    'pipeline.finders.PipelineFinder',
)

STATICFILES_STORAGE = 'pipeline.storage.PipelineCachedStorage'

RB_BUILTIN_APPS = [
    'corsheaders',
    'django.contrib.admin',
    'django.contrib.auth',
    'django.contrib.contenttypes',
    'django.contrib.sites',
    'django.contrib.sessions',
    'django.contrib.staticfiles',
    'djblets',
    'djblets.avatars',
    'djblets.configforms',
    'djblets.datagrid',
    'djblets.extensions',
    'djblets.features',
    'djblets.feedview',
    'djblets.forms',
    'djblets.gravatars',
    'djblets.integrations',
    'djblets.log',
    'djblets.pipeline',
    'djblets.privacy',
    'djblets.recaptcha',
    'djblets.siteconfig',
    'djblets.util',
    'haystack',
    'oauth2_provider',
    'pipeline',  # Must be after djblets.pipeline
    'reviewboard',
    'reviewboard.accounts',
    'reviewboard.admin',
    'reviewboard.attachments',
    'reviewboard.avatars',
    'reviewboard.changedescs',
    'reviewboard.diffviewer',
    'reviewboard.extensions',
    'reviewboard.hostingsvcs',
    'reviewboard.integrations',
    'reviewboard.notifications',
    'reviewboard.oauth',
    'reviewboard.reviews',
    'reviewboard.scmtools',
    'reviewboard.site',
    'reviewboard.webapi',
]

# If installed, add django_reset to INSTALLED_APPS. This is used for the
# 'manage.py reset' command, which is very useful during development.
try:
    import django_reset
    RB_BUILTIN_APPS.append('django_reset')
except ImportError:
    pass

RB_EXTRA_APPS = []

WEB_API_ENCODERS = (
    'djblets.webapi.encoders.ResourceAPIEncoder',
)

# The backends that are used to authenticate requests against the web API.
WEB_API_AUTH_BACKENDS = (
    'reviewboard.webapi.auth_backends.WebAPIBasicAuthBackend',
    'djblets.webapi.auth.backends.api_tokens.WebAPITokenAuthBackend',
)

WEB_API_SCOPE_DICT_CLASS = (
    'djblets.webapi.oauth2_scopes.ExtensionEnabledWebAPIScopeDictionary')

WEB_API_ROOT_RESOURCE = 'reviewboard.webapi.resources.root.root_resource'

SESSION_ENGINE = 'django.contrib.sessions.backends.cached_db'

# A list of supported password hashers. This contains some old hashers we no
# longer want to use to generate passwords, but are needed for legacy servers.
#
# This is current as of Django 1.11.
PASSWORD_HASHERS = (
    'django.contrib.auth.hashers.PBKDF2PasswordHasher',
    'django.contrib.auth.hashers.PBKDF2SHA1PasswordHasher',
    'django.contrib.auth.hashers.BCryptSHA256PasswordHasher',
    'django.contrib.auth.hashers.BCryptPasswordHasher',
    'django.contrib.auth.hashers.SHA1PasswordHasher',
    'django.contrib.auth.hashers.MD5PasswordHasher',
    'django.contrib.auth.hashers.UnsaltedSHA1PasswordHasher',
    'django.contrib.auth.hashers.UnsaltedMD5PasswordHasher',
    'django.contrib.auth.hashers.CryptPasswordHasher',
)

# Set up a default cache backend. This will mostly be useful for
# local development, as sites will override this.
#
# Later on, we'll swap this 'default' out for the forwarding cache,
# and set up 'default' as the cache being forwarded to.
CACHES = {
    'default': {
        'BACKEND': 'django.core.cache.backends.locmem.LocMemCache',
        'LOCATION': 'reviewboard',
    },
}

LOGGING_NAME = "reviewboard"
LOGGING_REQUEST_FORMAT = "%(_local_site_name)s - %(user)s - %(path)s"
LOGGING_BLACKLIST = [
    'django.db.backends',
    'MARKDOWN',
    'PIL.Image',
]

AUTH_PROFILE_MODULE = "accounts.Profile"

# Default expiration time for the cache.  Note that this has no effect unless
# CACHE_BACKEND is specified in settings_local.py
CACHE_EXPIRATION_TIME = 60 * 60 * 24 * 30  # 1 month

# Custom test runner, which uses nose to find tests and execute them.  This
# gives us a somewhat more comprehensive test execution than django's built-in
# runner, as well as some special features like a code coverage report.
TEST_RUNNER = 'reviewboard.test.RBTestRunner'

RUNNING_TEST = (os.environ.get(str('RB_RUNNING_TESTS')) == str('1'))


LOCAL_ROOT = None
PRODUCTION = True

# Default ALLOWED_HOSTS to allow everything. This should be overridden in
# settings_local.py
ALLOWED_HOSTS = ['*']

# Cookie settings
LANGUAGE_COOKIE_NAME = "rblanguage"
SESSION_COOKIE_NAME = "rbsessionid"
SESSION_COOKIE_AGE = 365 * 24 * 60 * 60  # 1 year

# Default support settings
SUPPORT_URL_BASE = 'https://www.beanbaginc.com/support/reviewboard/'
DEFAULT_SUPPORT_URL = SUPPORT_URL_BASE + '?support-data=%(support_data)s'
REGISTER_SUPPORT_URL = (SUPPORT_URL_BASE +
                        'register/?support-data=%(support_data)s')

# Regular expression and flags used to match review request IDs in commit
# messages for hosting service webhooks. These can be overriden in
# settings_local.py.
HOSTINGSVCS_HOOK_REGEX = (r'(?:Reviewed at %(server_url)sr/|Review request #)'
                          r'(?P<id>\d+)')
HOSTINGSVCS_HOOK_REGEX_FLAGS = re.IGNORECASE


# The SVN backends to attempt to load, in order. This is useful if more than
# one type of backend is installed on a server, and you need to force usage
# of a specific one.
SVNTOOL_BACKENDS = [
    'reviewboard.scmtools.svn.pysvn',
    'reviewboard.scmtools.svn.subvertpy',
]

# Gravatar configuration.
GRAVATAR_DEFAULT = 'mm'


TEMPLATE_DIRS = [
    # Don't forget to use absolute paths, not relative paths.
    os.path.join(REVIEWBOARD_ROOT, 'templates'),
]

# List of callables that know how to import templates from various sources.
TEMPLATE_LOADERS = [
    (
        'djblets.template.loaders.conditional_cached.Loader',
        (
            'django.template.loaders.filesystem.Loader',
            'djblets.template.loaders.namespaced_app_dirs.Loader',
            'djblets.extensions.loaders.Loader',
        )
    ),
]

if django.VERSION[:2] == (1, 6):
    _template_context_processor = 'django.core.context_processors'
else:
    _template_context_processor = 'django.template.context_processors'

TEMPLATE_CONTEXT_PROCESSORS = [
    'django.contrib.auth.context_processors.auth',
    'django.contrib.messages.context_processors.messages',
    '%s.debug' % _template_context_processor,
    '%s.i18n' % _template_context_processor,
    '%s.media' % _template_context_processor,
    '%s.request' % _template_context_processor,
    '%s.static' % _template_context_processor,
    'djblets.cache.context_processors.ajax_serial',
    'djblets.cache.context_processors.media_serial',
    'djblets.siteconfig.context_processors.siteconfig',
    'djblets.siteconfig.context_processors.settings_vars',
    'djblets.urls.context_processors.site_root',
    'reviewboard.accounts.context_processors.auth_backends',
    'reviewboard.accounts.context_processors.profile',
    'reviewboard.admin.context_processors.read_only',
    'reviewboard.admin.context_processors.version',
    'reviewboard.site.context_processors.localsite',
]


# A list of extensions that will be enabled by default when first loading the
# extension registration. These won't be re-enabled automatically if disabled.
EXTENSIONS_ENABLED_BY_DEFAULT = [
    'rbintegrations.extension.RBIntegrationsExtension',
]


# Load local settings.  This can override anything in here, but at the very
# least it needs to define database connectivity.
try:
    import settings_local
    from settings_local import *
except ImportError as exc:
    dependency_error('Unable to import settings_local.py: %s' % exc)


# If we're using MySQL, switch to our custom backend.
for db_info in DATABASES.values():
    if db_info['ENGINE'] == 'django.db.backends.mysql':
        db_info['ENGINE'] = 'djblets.db.backends.mysql'


SESSION_COOKIE_PATH = SITE_ROOT

INSTALLED_APPS = RB_BUILTIN_APPS + RB_EXTRA_APPS + ['django_evolution']
MIDDLEWARE_CLASSES += RB_EXTRA_MIDDLEWARE_CLASSES


TEMPLATES = [
    {
        'BACKEND': 'django.template.backends.django.DjangoTemplates',
        'DIRS': TEMPLATE_DIRS,
        'OPTIONS': {
            'builtins': [
                'reviewboard.site.templatetags.localsite',
            ],
            'context_processors': TEMPLATE_CONTEXT_PROCESSORS,
            'debug': DEBUG,
            'loaders': TEMPLATE_LOADERS,
        },
    },
]


if not LOCAL_ROOT:
    local_dir = os.path.dirname(settings_local.__file__)

    if os.path.exists(os.path.join(local_dir, 'reviewboard')):
        # reviewboard/ is in the same directory as settings_local.py.
        # This is probably a Git checkout.
        LOCAL_ROOT = os.path.join(local_dir, 'reviewboard')
        PRODUCTION = False
    else:
        # This is likely a site install. Get the parent directory.
        LOCAL_ROOT = os.path.dirname(local_dir)

if PRODUCTION:
    SITE_DATA_DIR = os.path.join(LOCAL_ROOT, 'data')
else:
    SITE_DATA_DIR = os.path.dirname(LOCAL_ROOT)

HTDOCS_ROOT = os.path.join(LOCAL_ROOT, 'htdocs')
STATIC_ROOT = os.path.join(HTDOCS_ROOT, 'static')
MEDIA_ROOT = os.path.join(HTDOCS_ROOT, 'media')
ADMIN_MEDIA_ROOT = STATIC_ROOT + 'admin/'

# XXX This is deprecated, but kept around for compatibility, in case any
#     old extensions reference it. We'll want to deprecate it.
EXTENSIONS_STATIC_ROOT = os.path.join(MEDIA_ROOT, 'ext')

# Haystack requires this to be defined here, otherwise it will throw errors.
# The actual HAYSTACK_CONNECTIONS settings will be loaded through
# load_site_config().
HAYSTACK_CONNECTIONS = {
    'default': {
        'ENGINE': 'haystack.backends.whoosh_backend.WhooshEngine',
        'PATH': os.path.join(SITE_DATA_DIR, 'search-index'),
    },
}

HAYSTACK_SIGNAL_PROCESSOR = \
    'reviewboard.search.signal_processor.SignalProcessor'


# Custom Django Evolutions for modules we use.
CUSTOM_EVOLUTIONS = {
    'oauth2_provider': 'reviewboard.admin.custom_evolutions.oauth2_provider',
}

# Make sure that we have a staticfiles cache set up for media generation.
# By default, we want to store this in local memory and not memcached or
# some other backend, since that will cause stale media problems.
if 'staticfiles' not in CACHES:
    CACHES['staticfiles'] = {
        'BACKEND': 'django.core.cache.backends.locmem.LocMemCache',
        'LOCATION': 'staticfiles-filehashes',
    }


# Set up a ForwardingCacheBackend, and forward to the user's specified cache.
# We're swapping this around so that the 'default' is forced to be the
# the forwarding backend, and the former 'default' is what's being forwarded
# to. This is necessary because the settings_local.py will likely specify
# a default.
CACHES['forwarded_backend'] = CACHES['default']
CACHES['default'] = {
    'BACKEND': 'djblets.cache.forwarding_backend.ForwardingCacheBackend',
    'LOCATION': 'forwarded_backend',
}


# URL prefix for media -- CSS, JavaScript and images. Make sure to use a
# trailing slash.
#
# Examples: "http://foo.com/media/", "/media/".
STATIC_DIRECTORY = 'static/'
STATIC_URL = getattr(settings_local, 'STATIC_URL',
                     SITE_ROOT + STATIC_DIRECTORY)

MEDIA_DIRECTORY = 'media/'
MEDIA_URL = getattr(settings_local, 'MEDIA_URL', SITE_ROOT + MEDIA_DIRECTORY)


# Base these on the user's SITE_ROOT.
LOGIN_URL = SITE_ROOT + 'account/login/'
LOGIN_REDIRECT_URL = SITE_ROOT + 'dashboard/'


# Static media setup
if RUNNING_TEST:
    PIPELINE_COMPILERS = []
else:
    PIPELINE_COMPILERS = [
        'djblets.pipeline.compilers.es6.ES6Compiler',
        'djblets.pipeline.compilers.less.LessCompiler',
    ]

NODE_PATH = os.path.join(REVIEWBOARD_ROOT, '..', 'node_modules')
os.environ[str('NODE_PATH')] = force_str(NODE_PATH)

PIPELINE = {
    # On production (site-installed) builds, we always want to use the
    # pre-compiled versions. We want this regardless of the DEBUG setting
    # (since they may turn DEBUG on in order to get better error output).
    'PIPELINE_ENABLED': (PRODUCTION or not DEBUG or
                         os.getenv('FORCE_BUILD_MEDIA', '')),
    'COMPILERS': PIPELINE_COMPILERS,
    'JAVASCRIPT': PIPELINE_JAVASCRIPT,
    'STYLESHEETS': PIPELINE_STYLESHEETS,
    'JS_COMPRESSOR': 'pipeline.compressors.uglifyjs.UglifyJSCompressor',
    'CSS_COMPRESSOR': None,
    'BABEL_BINARY': os.path.join(NODE_PATH, 'babel-cli', 'bin', 'babel.js'),
<<<<<<< HEAD
    'BABEL_ARGUMENTS': ['--presets', 'env', '--plugins', 'dedent',
                        '-s', 'true'],
=======
    'BABEL_ARGUMENTS': [
        '--presets', 'es2015',
        '--plugins', 'dedent,django-gettext',
        '-s', 'true',
    ],
>>>>>>> d62e5253
    'LESS_BINARY': os.path.join(NODE_PATH, 'less', 'bin', 'lessc'),
    'LESS_ARGUMENTS': [
        '--include-path=%s' % STATIC_ROOT,
        '--no-color',
        '--source-map',
        '--js',
        '--autoprefix',
        # This is just here for backwards-compatibility with any stylesheets
        # that still have this. It's no longer necessary because compilation
        # happens on the back-end instead of in the browser.
        '--global-var=STATIC_ROOT=""',
    ],
    'UGLIFYJS_BINARY': os.path.join(NODE_PATH, 'uglify-js', 'bin', 'uglifyjs'),
}


# Packages to unit test
TEST_PACKAGES = ['reviewboard']

# URL Overrides
ABSOLUTE_URL_OVERRIDES = {
    'auth.user': lambda u: reverse('user', kwargs={'username': u.username})
}

FEATURE_CHECKER = 'reviewboard.features.checkers.RBFeatureChecker'

OAUTH2_PROVIDER = {
    'APPLICATION_MODEL': 'oauth.Application',
    'DEFAULT_SCOPES': 'root:read',
    'SCOPES': {},
}


fail_if_missing_dependencies()<|MERGE_RESOLUTION|>--- conflicted
+++ resolved
@@ -482,16 +482,11 @@
     'JS_COMPRESSOR': 'pipeline.compressors.uglifyjs.UglifyJSCompressor',
     'CSS_COMPRESSOR': None,
     'BABEL_BINARY': os.path.join(NODE_PATH, 'babel-cli', 'bin', 'babel.js'),
-<<<<<<< HEAD
-    'BABEL_ARGUMENTS': ['--presets', 'env', '--plugins', 'dedent',
-                        '-s', 'true'],
-=======
     'BABEL_ARGUMENTS': [
-        '--presets', 'es2015',
+        '--presets', 'env',
         '--plugins', 'dedent,django-gettext',
         '-s', 'true',
     ],
->>>>>>> d62e5253
     'LESS_BINARY': os.path.join(NODE_PATH, 'less', 'bin', 'lessc'),
     'LESS_ARGUMENTS': [
         '--include-path=%s' % STATIC_ROOT,

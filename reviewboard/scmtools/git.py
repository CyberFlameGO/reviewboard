--- conflicted
+++ resolved
@@ -64,11 +64,8 @@
     The repository path should be to the .git directory (important if
     you do not have a bare repositry).
     """
-<<<<<<< HEAD
-
-=======
+
     scmtool_id = 'git'
->>>>>>> e27a5f85
     name = "Git"
     diffs_use_absolute_paths = True
     supports_history = True

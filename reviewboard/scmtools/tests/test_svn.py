# coding=utf-8
from __future__ import unicode_literals

import os
from hashlib import md5

import nose
from django.conf import settings
<<<<<<< HEAD
from django.utils import six
=======
from django.utils.six.moves import range
>>>>>>> 1cdab6af
from djblets.testing.decorators import add_fixtures
from kgb import SpyAgency

from reviewboard.diffviewer.diffutils import patch
from reviewboard.scmtools.core import (Branch, Commit, Revision, HEAD,
                                       PRE_CREATION)
from reviewboard.scmtools.errors import SCMError, FileNotFoundError
from reviewboard.scmtools.models import Repository, Tool
from reviewboard.scmtools.svn import SVNTool, recompute_svn_backend
from reviewboard.scmtools.svn.utils import (collapse_svn_keywords,
                                            has_expanded_svn_keywords)
from reviewboard.scmtools.tests.testcases import SCMTestCase
from reviewboard.testing.testcase import TestCase


class _CommonSVNTestCase(SpyAgency, SCMTestCase):
    """Common unit tests for Subversion.

    This is meant to be subclassed for each backend that wants to run
    the common set of tests.
    """

    backend = None
    backend_name = None
    fixtures = ['test_scmtools']

    def setUp(self):
        super(_CommonSVNTestCase, self).setUp()

        self._old_backend_setting = settings.SVNTOOL_BACKENDS
        settings.SVNTOOL_BACKENDS = [self.backend]
        recompute_svn_backend()

        self.svn_repo_path = os.path.abspath(
            os.path.join(os.path.dirname(__file__),
                         '..', 'testdata', 'svn_repo'))
        self.svn_ssh_path = ('svn+ssh://localhost%s'
                             % self.svn_repo_path.replace('\\', '/'))
        self.repository = Repository.objects.create(
            name='Subversion SVN',
            path='file://%s' % self.svn_repo_path,
            tool=Tool.objects.get(name='Subversion'))

        try:
            self.tool = self.repository.get_scmtool()
        except ImportError:
            raise nose.SkipTest('The %s backend could not be used. A '
                                'dependency may be missing.'
                                % self.backend)

        assert self.tool.client.__class__.__module__ == self.backend

    def tearDown(self):
        super(_CommonSVNTestCase, self).tearDown()

        settings.SVNTOOL_BACKENDS = self._old_backend_setting
        recompute_svn_backend()

    def shortDescription(self):
        desc = super(_CommonSVNTestCase, self).shortDescription()
        desc = desc.replace('<backend>', self.backend_name)

        return desc

    def test_get_repository_info(self):
        """Testing SVN (<backend>) get_repository_info"""
        info = self.tool.get_repository_info()

        self.assertIn('uuid', info)
        self.assertIsInstance(info['uuid'], six.text_type)
        self.assertEqual(info['uuid'], '41215d38-f5a5-421f-ba17-e0be11e6c705')

        self.assertIn('root_url', info)
        self.assertIsInstance(info['root_url'], six.text_type)
        self.assertEqual(info['root_url'], self.repository.path)

        self.assertIn('url', info)
        self.assertIsInstance(info['url'], six.text_type)
        self.assertEqual(info['url'], self.repository.path)

    def test_ssh(self):
        """Testing SVN (<backend>) with a SSH-backed Subversion repository"""
        self._test_ssh(self.svn_ssh_path, 'trunk/doc/misc-docs/Makefile')

    def test_ssh_with_site(self):
        """Testing SVN (<backend>) with a SSH-backed Subversion repository
        with a LocalSite
        """
        self._test_ssh_with_site(self.svn_ssh_path,
                                 'trunk/doc/misc-docs/Makefile')

    def test_get_file(self):
        """Testing SVN (<backend>) get_file"""
        tool = self.tool

        expected = (b'include ../tools/Makefile.base-vars\n'
                    b'NAME = misc-docs\n'
                    b'OUTNAME = svn-misc-docs\n'
                    b'INSTALL_DIR = $(DESTDIR)/usr/share/doc/subversion\n'
                    b'include ../tools/Makefile.base-rules\n')

        # There are 3 versions of this test in order to get 100% coverage of
        # the svn module.
        rev = Revision('2')
        filename = 'trunk/doc/misc-docs/Makefile'

        value = tool.get_file(filename, rev)
        self.assertIsInstance(value, bytes)
        self.assertEqual(value, expected)

        value = tool.get_file('/%s' % filename, rev)
        self.assertIsInstance(value, bytes)
        self.assertEqual(value, expected)

        value = tool.get_file('%s/%s' % (self.repository.path, filename), rev)
        self.assertIsInstance(value, bytes)
        self.assertEqual(value, expected)

        with self.assertRaises(FileNotFoundError):
            tool.get_file('')

    def test_file_exists(self):
        """Testing SVN (<backend>) file_exists"""
        tool = self.tool

        self.assertTrue(tool.file_exists('trunk/doc/misc-docs/Makefile'))
        self.assertFalse(tool.file_exists('trunk/doc/misc-docs/Makefile2'))

        with self.assertRaises(FileNotFoundError):
            tool.get_file('hello', PRE_CREATION)

    def test_get_file_with_special_url_chars(self):
        """Testing SVN (<backend>) get_file with filename containing
        characters that are special in URLs and repository path as a URI
        """
        value = self.tool.get_file('trunk/crazy& ?#.txt', Revision('12'))
        self.assertTrue(isinstance(value, bytes))
        self.assertEqual(value, b'Lots of characters in this one.\n')

    def test_file_exists_with_special_url_chars(self):
        """Testing SVN (<backend>) file_exists with filename containing
        characters that are special in URLs
        """
        self.assertTrue(self.tool.file_exists('trunk/crazy& ?#.txt',
                                              Revision('12')))

        # This should return False and not crash.
        self.assertFalse(self.tool.file_exists('trunk/%s.txt' % ''.join(
            chr(c)
            for c in range(128)
        )))

    def test_normalize_path_with_special_chars(self):
        """Testing SVN (<backend>) normalize_path with special characters"""
        client = self.tool.client

        client.repopath = 'svn+ssh://example.com/svn'
        path = client.normalize_path(''.join(
            chr(c)
            for c in range(128)
        ))

        # This URL was generated based on modified code that directly used
        # Subversion's lookup take explicitly, ensuring we're getting the
        # results we want from urllib.quote() and our list of safe characters.
        self.assertEqual(
            path,
            "svn+ssh://example.com/svn/%00%01%02%03%04%05%06%07%08%09%0A"
            "%0B%0C%0D%0E%0F%10%11%12%13%14%15%16%17%18%19%1A%1B%1C%1D%1E"
            "%1F%20!%22%23$%25&'()*+,-./0123456789:%3B%3C=%3E%3F@ABCDEFGH"
            "IJKLMNOPQRSTUVWXYZ%5B%5C%5D%5E_%60abcdefghijklmnopqrstuvwxyz"
            "%7B%7C%7D~%7F")

    def test_normalize_path_with_absolute_repo_path(self):
        """Testing SVN (<backend>) normalize_path with absolute path"""
        client = self.tool.client

        client.repopath = '/var/lib/svn'
        path = '/var/lib/svn/foo/bar'
        self.assertEqual(client.normalize_path(path), path)

        client.repopath = 'svn+ssh://example.com/svn/'
        path = 'svn+ssh://example.com/svn/foo/bar'
        self.assertEqual(client.normalize_path(path), path)

    def test_normalize_path_with_rel_path(self):
        """Testing SVN (<backend>) normalize_path with relative path"""
        client = self.tool.client
        client.repopath = 'svn+ssh://example.com/svn'

        self.assertEqual(client.normalize_path('foo/bar'),
                         'svn+ssh://example.com/svn/foo/bar')
        self.assertEqual(client.normalize_path('/foo/bar'),
                         'svn+ssh://example.com/svn/foo/bar')
        self.assertEqual(client.normalize_path('//foo/bar'),
                         'svn+ssh://example.com/svn/foo/bar')
        self.assertEqual(client.normalize_path('foo&/b ar?/#file#.txt'),
                         'svn+ssh://example.com/svn/foo&/b%20ar%3F/'
                         '%23file%23.txt')

    def test_revision_parsing(self):
        """Testing SVN (<backend>) revision number parsing"""
        self.assertEqual(
            self.tool.parse_diff_revision(filename=b'',
                                          revision=b'(working copy)'),
            (b'', HEAD))
        self.assertEqual(
            self.tool.parse_diff_revision(filename=b'',
                                          revision=b'   (revision 0)'),
            (b'', PRE_CREATION))

        self.assertEqual(
            self.tool.parse_diff_revision(filename=b'',
                                          revision=b'(revision 1)'),
            (b'', b'1'))
        self.assertEqual(
            self.tool.parse_diff_revision(filename=b'',
                                          revision=b'(revision 23)'),
            (b'', b'23'))

        # Fix for bug 2176
        self.assertEqual(
            self.tool.parse_diff_revision(filename=b'',
                                          revision=b'\t(revision 4)'),
            (b'', b'4'))

        self.assertEqual(
            self.tool.parse_diff_revision(
                filename=b'',
                revision=b'2007-06-06 15:32:23 UTC (rev 10958)'),
            (b'', b'10958'))

        # Fix for bug 2632
        self.assertEqual(
            self.tool.parse_diff_revision(filename=b'',
                                          revision=b'(revision )'),
            (b'', PRE_CREATION))

        with self.assertRaises(SCMError):
            self.tool.parse_diff_revision(filename=b'',
                                          revision=b'hello')

        # Verify that 'svn diff' localized revision strings parse correctly.
        self.assertEqual(
            self.tool.parse_diff_revision(
                filename=b'',
                revision='(revisión: 5)'.encode('utf-8')),
            (b'', b'5'))
        self.assertEqual(
            self.tool.parse_diff_revision(
                filename=b'',
                revision='(リビジョン 6)'.encode('utf-8')),
            (b'', b'6'))
        self.assertEqual(
            self.tool.parse_diff_revision(
                filename=b'',
                revision='(版本 7)'.encode('utf-8')),
            (b'', b'7'))

    def test_revision_parsing_with_nonexistent(self):
        """Testing SVN (<backend>) revision parsing with "(nonexistent)"
        revision indicator
        """
        # English
        self.assertEqual(
            self.tool.parse_diff_revision(filename=b'',
                                          revision=b'(nonexistent)'),
            (b'', PRE_CREATION))

        # German
        self.assertEqual(
            self.tool.parse_diff_revision(filename=b'',
                                          revision=b'(nicht existent)'),
            (b'', PRE_CREATION))

        # Simplified Chinese
        self.assertEqual(
            self.tool.parse_diff_revision(
                filename=b'',
                revision='(不存在的)'.encode('utf-8')),
            (b'', PRE_CREATION))

    def test_revision_parsing_with_nonexistent_and_branches(self):
        """Testing SVN (<backend>) revision parsing with relocation
        information and nonexisitent revision specifier.
        """
        self.assertEqual(
            self.tool.parse_diff_revision(
                filename=b'',
                revision=b'(.../trunk) (nonexistent)'),
            (b'trunk/', PRE_CREATION))

        self.assertEqual(
            self.tool.parse_diff_revision(
                filename=b'',
                revision=b'(.../branches/branch-1.0)     (nicht existent)'),
            (b'branches/branch-1.0/', PRE_CREATION))

        self.assertEqual(
            self.tool.parse_diff_revision(
                filename=b'',
                revision='        (.../trunk)     (不存在的)'.encode('utf-8')),
            (b'trunk/', PRE_CREATION))

    def test_interface(self):
        """Testing SVN (<backend>) with basic SVNTool API"""
        self.assertFalse(self.tool.diffs_use_absolute_paths)

        self.assertRaises(NotImplementedError,
                          lambda: self.tool.get_changeset(1))

    def test_binary_diff(self):
        """Testing SVN (<backend>) parsing SVN diff with binary file"""
        diff = (b'Index: binfile\n'
                b'============================================================'
                b'=======\n'
                b'Cannot display: file marked as a binary type.\n'
                b'svn:mime-type = application/octet-stream\n')

        file = self.tool.get_parser(diff).parse()[0]
        self.assertEqual(file.orig_filename, b'binfile')
        self.assertEqual(file.binary, True)

    def test_binary_diff_with_property_change(self):
        """Testing SVN (<backend>) parsing SVN diff with binary file with
        property change
        """
        diff = (
            b'Index: binfile\n'
            b'============================================================'
            b'=======\n'
            b'Cannot display: file marked as a binary type.\n'
            b'svn:mime-type = application/octet-stream\n'
            b'\n'
            b'Property changes on: binfile\n'
            b'____________________________________________________________'
            b'_______\n'
            b'Added: svn:mime-type\n'
            b'## -0,0 +1 ##\n'
            b'+application/octet-stream\n'
            b'\\ No newline at end of property\n'
        )

        file = self.tool.get_parser(diff).parse()[0]
        self.assertEqual(file.orig_filename, b'binfile')
        self.assertTrue(file.binary)

    def test_keyword_diff(self):
        """Testing SVN (<backend>) parsing diff with keywords"""
        # 'svn cat' will expand special variables in svn:keywords,
        # but 'svn diff' doesn't expand anything.  This causes the
        # patch to fail if those variables appear in the patch context.
        diff = (b'Index: Makefile\n'
                b'==========================================================='
                b'========\n'
                b'--- Makefile    (revision 4)\n'
                b'+++ Makefile    (working copy)\n'
                b'@@ -1,6 +1,7 @@\n'
                b' # $Id$\n'
                b' # $Rev$\n'
                b' # $Revision::     $\n'
                b'+# foo\n'
                b' include ../tools/Makefile.base-vars\n'
                b' NAME = misc-docs\n'
                b' OUTNAME = svn-misc-docs\n')

        filename = 'trunk/doc/misc-docs/Makefile'
        rev = Revision('4')
        file = self.tool.get_file(filename, rev)
        patch(diff, file, filename)

    def test_unterminated_keyword_diff(self):
        """Testing SVN (<backend>) parsing diff with unterminated keywords"""
        diff = (b'Index: Makefile\n'
                b'==========================================================='
                b'========\n'
                b'--- Makefile    (revision 4)\n'
                b'+++ Makefile    (working copy)\n'
                b'@@ -1,6 +1,7 @@\n'
                b' # $Id$\n'
                b' # $Id:\n'
                b' # $Rev$\n'
                b' # $Revision::     $\n'
                b'+# foo\n'
                b' include ../tools/Makefile.base-vars\n'
                b' NAME = misc-docs\n'
                b' OUTNAME = svn-misc-docs\n')

        filename = 'trunk/doc/misc-docs/Makefile'
        rev = Revision('5')
        file = self.tool.get_file(filename, rev)
        patch(diff, file, filename)

    def test_svn16_property_diff(self):
        """Testing SVN (<backend>) parsing SVN 1.6 diff with property changes
        """
        prop_diff = (
            b'Index:\n'
            b'======================================================'
            b'=============\n'
            b'--- (revision 123)\n'
            b'+++ (working copy)\n'
            b'Property changes on: .\n'
            b'______________________________________________________'
            b'_____________\n'
            b'Modified: reviewboard:url\n'
            b'## -1 +1 ##\n'
            b'-http://reviews.reviewboard.org\n'
            b'+http://reviews.reviewboard.org\n')
        bin_diff = (
            b'Index: binfile\n'
            b'======================================================='
            b'============\nCannot display: file marked as a '
            b'binary type.\nsvn:mime-type = application/octet-stream\n')
        diff = prop_diff + bin_diff

        files = self.tool.get_parser(diff).parse()
        self.assertEqual(len(files), 1)
        self.assertEqual(files[0].orig_filename, b'binfile')
        self.assertTrue(files[0].binary)
        self.assertEqual(files[0].insert_count, 0)
        self.assertEqual(files[0].delete_count, 0)

    def test_svn17_property_diff(self):
        """Testing SVN (<backend>) parsing SVN 1.7+ diff with property changes
        """
        prop_diff = (
            b'Index .:\n'
            b'======================================================'
            b'=============\n'
            b'--- .  (revision 123)\n'
            b'+++ .  (working copy)\n'
            b'\n'
            b'Property changes on: .\n'
            b'______________________________________________________'
            b'_____________\n'
            b'Modified: reviewboard:url\n'
            b'## -0,0 +1,3 ##\n'
            b'-http://reviews.reviewboard.org\n'
            b'+http://reviews.reviewboard.org\n'
            b'Added: myprop\n'
            b'## -0,0 +1 ##\n'
            b'+Property test.\n')
        bin_diff = (
            b'Index: binfile\n'
            b'======================================================='
            b'============\nCannot display: file marked as a '
            b'binary type.\nsvn:mime-type = application/octet-stream\n')
        diff = prop_diff + bin_diff

        files = self.tool.get_parser(diff).parse()

        self.assertEqual(len(files), 1)
        self.assertEqual(files[0].orig_filename, b'binfile')
        self.assertTrue(files[0].binary)
        self.assertEqual(files[0].insert_count, 0)
        self.assertEqual(files[0].delete_count, 0)

    def test_unicode_diff(self):
        """Testing SVN (<backend>) parsing diff with unicode characters"""
        diff = ('Index: Filé\n'
                '==========================================================='
                '========\n'
                '--- Filé    (revision 4)\n'
                '+++ Filé    (working copy)\n'
                '@@ -1,6 +1,7 @@\n'
                '+# foó\n'
                ' include ../tools/Makefile.base-vars\n'
                ' NAME = misc-docs\n'
                ' OUTNAME = svn-misc-docs\n').encode('utf-8')

        files = self.tool.get_parser(diff).parse()
        self.assertEqual(len(files), 1)
        self.assertEqual(files[0].orig_filename, 'Filé'.encode('utf-8'))
        self.assertFalse(files[0].binary)
        self.assertEqual(files[0].insert_count, 1)
        self.assertEqual(files[0].delete_count, 0)

    def test_diff_with_spaces_in_filenames(self):
        """Testing SVN (<backend>) parsing diff with spaces in filenames"""
        diff = (b'Index: File with spaces\n'
                b'==========================================================='
                b'========\n'
                b'--- File with spaces    (revision 4)\n'
                b'+++ File with spaces    (working copy)\n'
                b'@@ -1,6 +1,7 @@\n'
                b'+# foo\n'
                b' include ../tools/Makefile.base-vars\n'
                b' NAME = misc-docs\n'
                b' OUTNAME = svn-misc-docs\n')

        files = self.tool.get_parser(diff).parse()
        self.assertEqual(len(files), 1)
        self.assertEqual(files[0].orig_filename, b'File with spaces')
        self.assertFalse(files[0].binary)
        self.assertEqual(files[0].insert_count, 1)
        self.assertEqual(files[0].delete_count, 0)

    def test_diff_with_added_empty_file(self):
        """Testing parsing SVN diff with added empty file"""
        diff = (b'Index: empty-file\t(added)\n'
                b'==========================================================='
                b'========\n'
                b'--- empty-file\t(revision 0)\n'
                b'+++ empty-file\t(revision 0)\n')

        files = self.tool.get_parser(diff).parse()
        self.assertEqual(len(files), 1)
        self.assertEqual(files[0].orig_filename, b'empty-file')
        self.assertEqual(files[0].modified_filename, b'empty-file')
        self.assertEqual(files[0].orig_file_details, b'(revision 0)')
        self.assertEqual(files[0].modified_file_details, b'(revision 0)')
        self.assertFalse(files[0].binary)
        self.assertFalse(files[0].deleted)
        self.assertEqual(files[0].insert_count, 0)
        self.assertEqual(files[0].delete_count, 0)

    def test_diff_with_deleted_empty_file(self):
        """Testing parsing SVN diff with deleted empty file"""
        diff = (b'Index: empty-file\t(deleted)\n'
                b'==========================================================='
                b'========\n'
                b'--- empty-file\t(revision 4)\n'
                b'+++ empty-file\t(working copy)\n')

        files = self.tool.get_parser(diff).parse()
        self.assertEqual(len(files), 1)
        self.assertEqual(files[0].orig_filename, b'empty-file')
        self.assertEqual(files[0].modified_filename, b'empty-file')
        self.assertEqual(files[0].orig_file_details, b'(revision 4)')
        self.assertEqual(files[0].modified_file_details, b'(working copy)')
        self.assertFalse(files[0].binary)
        self.assertTrue(files[0].deleted)
        self.assertEqual(files[0].insert_count, 0)
        self.assertEqual(files[0].delete_count, 0)

    def test_idea_diff(self):
        """Testing parsing SVN diff with multi-file diff generated by IDEA
        IDEs
        """
        diff1 = (
            b'Index: path/to/README\n'
            b'IDEA additional info:\n'
            b'Subsystem: org.reviewboard.org.test\n'
            b'<+>ISO-8859-1\n'
            b'=============================================================='
            b'=====\n'
            b'--- path/to/README\t(revision 4)\n'
            b'+++ path/to/README\t(revision )\n'
            b'@@ -1,6 +1,7 @@\n'
            b' #\n'
            b' #\n'
            b' #\n'
            b'+# test\n'
            b' #\n'
            b' #\n'
            b' #\n'
        )
        diff2 = (
            b'Index: path/to/README2\n'
            b'IDEA additional info:\n'
            b'Subsystem: org.reviewboard.org.test\n'
            b'<+>ISO-8859-1\n'
            b'=============================================================='
            b'=====\n'
            b'--- path/to/README2\t(revision 4)\n'
            b'+++ path/to/README2\t(revision )\n'
            b'@@ -1,6 +1,7 @@\n'
            b' #\n'
            b' #\n'
            b' #\n'
            b'+# test\n'
            b' #\n'
            b' #\n'
            b' #\n'
        )

        diff_files = self.tool.get_parser(diff1 + diff2).parse()
        self.assertEqual(len(diff_files), 2)

        diff_file = diff_files[1]
        self.assertEqual(diff_file.orig_filename, b'path/to/README2')
        self.assertEqual(diff_file.modified_filename, b'path/to/README2')
        self.assertEqual(diff_file.orig_file_details, b'(revision 4)')
        self.assertEqual(diff_file.modified_file_details, b'(revision )')
        self.assertFalse(diff_file.binary)
        self.assertFalse(diff_file.deleted)
        self.assertEqual(diff_file.insert_count, 1)
        self.assertEqual(diff_file.delete_count, 0)
        self.assertEqual(diff_file.data, diff2)

    def test_get_branches(self):
        """Testing SVN (<backend>) get_branches"""
        branches = self.tool.get_branches()

        self.assertEqual(len(branches), 3)
        self.assertEqual(branches[0], Branch(id='trunk', name='trunk',
                                             commit='12', default=True))
        self.assertEqual(branches[1], Branch(id='branches/branch1',
                                             name='branch1',
                                             commit='7', default=False))
        self.assertEqual(branches[2], Branch(id='top-level-branch',
                                             name='top-level-branch',
                                             commit='10', default=False))

    def test_get_commits(self):
        """Testing SVN (<backend>) get_commits"""
        commits = self.tool.get_commits(start='5')

        self.assertEqual(len(commits), 5)
        self.assertEqual(
            commits[0],
            Commit('chipx86',
                   '5',
                   '2010-05-21T09:33:40.893946',
                   'Add an unterminated keyword for testing bug #1523\n',
                   '4'))

        commits = self.tool.get_commits(start='7')
        self.assertEqual(len(commits), 7)
        self.assertEqual(
            commits[1],
            Commit('david',
                   '6',
                   '2013-06-13T07:43:04.725088',
                   'Add a branches directory',
                   '5'))

    def test_get_commits_with_branch(self):
        """Testing SVN (<backend>) get_commits with branch"""
        commits = self.tool.get_commits(branch='/branches/branch1', start='5')

        self.assertEqual(len(commits), 5)
        self.assertEqual(
            commits[0],
            Commit('chipx86',
                   '5',
                   '2010-05-21T09:33:40.893946',
                   'Add an unterminated keyword for testing bug #1523\n',
                   '4'))

        commits = self.tool.get_commits(branch='/branches/branch1', start='7')
        self.assertEqual(len(commits), 6)
        self.assertEqual(
            commits[0],
            Commit('david',
                   '7',
                   '2013-06-13T07:43:27.259554',
                   'Add a branch',
                   '5'))
        self.assertEqual(
            commits[1],
            Commit('chipx86',
                   '5',
                   '2010-05-21T09:33:40.893946',
                   'Add an unterminated keyword for testing bug #1523\n',
                   '4'))

    def test_get_commits_with_no_date(self):
        """Testing SVN (<backend>) get_commits with no date in commit"""
        def _get_log(*args, **kwargs):
            return [
                {
                    'author': 'chipx86',
                    'revision': '5',
                    'message': 'Commit 1',
                },
            ]

        self.spy_on(self.tool.client.get_log, _get_log)

        commits = self.tool.get_commits(start='5')

        self.assertEqual(len(commits), 1)
        self.assertEqual(
            commits[0],
            Commit('chipx86',
                   '5',
                   '',
                   'Commit 1'))

    def test_get_commits_with_exception(self):
        """Testing SVN (<backend>) get_commits with exception"""
        def _get_log(*args, **kwargs):
            raise Exception('Bad things happened')

        self.spy_on(self.tool.client.get_log, _get_log)

        with self.assertRaisesMessage(SCMError, 'Bad things happened'):
            self.tool.get_commits(start='5')

    def test_get_change(self):
        """Testing SVN (<backend>) get_change"""
        commit = self.tool.get_change('5')

        self.assertEqual(md5(commit.message.encode('utf-8')).hexdigest(),
                         '928336c082dd756e3f7af4cde4724ebf')
        self.assertEqual(md5(commit.diff).hexdigest(),
                         '56e50374056931c03a333f234fa63375')

    def test_utf8_keywords(self):
        """Testing SVN (<backend>) with UTF-8 files with keywords"""
        self.repository.get_file('trunk/utf8-file.txt', '9')

    def test_normalize_patch_with_svn_and_expanded_keywords(self):
        """Testing SVN (<backend>) normalize_patch with expanded keywords"""
        diff = (
            b'Index: Makefile\n'
            b'==========================================================='
            b'========\n'
            b'--- Makefile    (revision 4)\n'
            b'+++ Makefile    (working copy)\n'
            b'@@ -1,6 +1,7 @@\n'
            b' # $Id$\n'
            b' # $Rev: 123$\n'
            b' # $Revision:: 123   $\n'
            b'+# foo\n'
            b' include ../tools/Makefile.base-vars\n'
            b' NAME = misc-docs\n'
            b' OUTNAME = svn-misc-docs\n'
        )

        normalized = self.tool.normalize_patch(
            patch=diff,
            filename='trunk/doc/misc-docs/Makefile',
            revision='4')

        self.assertEqual(
            normalized,
            b'Index: Makefile\n'
            b'==========================================================='
            b'========\n'
            b'--- Makefile    (revision 4)\n'
            b'+++ Makefile    (working copy)\n'
            b'@@ -1,6 +1,7 @@\n'
            b' # $Id$\n'
            b' # $Rev$\n'
            b' # $Revision::       $\n'
            b'+# foo\n'
            b' include ../tools/Makefile.base-vars\n'
            b' NAME = misc-docs\n'
            b' OUTNAME = svn-misc-docs\n')

    def test_normalize_patch_with_svn_and_no_expanded_keywords(self):
        """Testing SVN (<backend>) normalize_patch with no expanded keywords"""
        diff = (
            b'Index: Makefile\n'
            b'==========================================================='
            b'========\n'
            b'--- Makefile    (revision 4)\n'
            b'+++ Makefile    (working copy)\n'
            b'@@ -1,6 +1,7 @@\n'
            b' # $Id$\n'
            b' # $Rev$\n'
            b' # $Revision::    $\n'
            b'+# foo\n'
            b' include ../tools/Makefile.base-vars\n'
            b' NAME = misc-docs\n'
            b' OUTNAME = svn-misc-docs\n'
        )

        normalized = self.tool.normalize_patch(
            patch=diff,
            filename='trunk/doc/misc-docs/Makefile',
            revision='4')

        self.assertEqual(
            normalized,
            b'Index: Makefile\n'
            b'==========================================================='
            b'========\n'
            b'--- Makefile    (revision 4)\n'
            b'+++ Makefile    (working copy)\n'
            b'@@ -1,6 +1,7 @@\n'
            b' # $Id$\n'
            b' # $Rev$\n'
            b' # $Revision::    $\n'
            b'+# foo\n'
            b' include ../tools/Makefile.base-vars\n'
            b' NAME = misc-docs\n'
            b' OUTNAME = svn-misc-docs\n')


class PySVNTests(_CommonSVNTestCase):
    backend = 'reviewboard.scmtools.svn.pysvn'
    backend_name = 'pysvn'


class SubvertpyTests(_CommonSVNTestCase):
    backend = 'reviewboard.scmtools.svn.subvertpy'
    backend_name = 'subvertpy'


class UtilsTests(SCMTestCase):
    """Unit tests for reviewboard.scmtools.svn.utils."""

    def test_collapse_svn_keywords(self):
        """Testing collapse_svn_keywords"""
        keyword_test_data = [
            (b'Id',
             b'/* $Id: test2.c 3 2014-08-04 22:55:09Z david $ */',
             b'/* $Id$ */'),
            (b'id',
             b'/* $Id: test2.c 3 2014-08-04 22:55:09Z david $ */',
             b'/* $Id$ */'),
            (b'id',
             b'/* $id: test2.c 3 2014-08-04 22:55:09Z david $ */',
             b'/* $id$ */'),
            (b'Id',
             b'/* $id: test2.c 3 2014-08-04 22:55:09Z david $ */',
             b'/* $id$ */')
        ]

        for keyword, data, result in keyword_test_data:
            self.assertEqual(collapse_svn_keywords(data, keyword),
                             result)

    def test_has_expanded_svn_keywords(self):
        """Testing has_expanded_svn_keywords"""
        self.assertTrue(has_expanded_svn_keywords(b'.. $ID: 123$ ..'))
        self.assertTrue(has_expanded_svn_keywords(b'.. $id::  123$ ..'))

        self.assertFalse(has_expanded_svn_keywords(b'.. $Id::   $ ..'))
        self.assertFalse(has_expanded_svn_keywords(b'.. $Id$ ..'))
        self.assertFalse(has_expanded_svn_keywords(b'.. $Id ..'))
        self.assertFalse(has_expanded_svn_keywords(b'.. $Id Here$ ..'))


class SVNAuthFormTests(TestCase):
    """Unit tests for SVNTool's authentication form."""

    def test_fields(self):
        """Testing SVNTool authentication form fields"""
        form = SVNTool.create_auth_form()

        self.assertEqual(list(form.fields), ['username', 'password'])
        self.assertEqual(form['username'].help_text, '')
        self.assertEqual(form['username'].label, 'Username')
        self.assertEqual(form['password'].help_text, '')
        self.assertEqual(form['password'].label, 'Password')

    @add_fixtures(['test_scmtools'])
    def test_load(self):
        """Tetting SVNTool authentication form load"""
        repository = self.create_repository(
            tool_name='Subversion',
            username='test-user',
            password='test-pass')

        form = SVNTool.create_auth_form(repository=repository)
        form.load()

        self.assertEqual(form['username'].value(), 'test-user')
        self.assertEqual(form['password'].value(), 'test-pass')

    @add_fixtures(['test_scmtools'])
    def test_save(self):
        """Tetting SVNTool authentication form save"""
        repository = self.create_repository(tool_name='Subversion')

        form = SVNTool.create_auth_form(
            repository=repository,
            data={
                'username': 'test-user',
                'password': 'test-pass',
            })
        self.assertTrue(form.is_valid())
        form.save()

        self.assertEqual(repository.username, 'test-user')
        self.assertEqual(repository.password, 'test-pass')


class SVNRepositoryFormTests(TestCase):
    """Unit tests for SVNTool's repository form."""

    def test_fields(self):
        """Testing SVNTool repository form fields"""
        form = SVNTool.create_repository_form()

        self.assertEqual(list(form.fields), ['path', 'mirror_path'])
        self.assertEqual(form['path'].help_text,
                         'The path to the repository. This will generally be '
                         'the URL you would use to check out the repository.')
        self.assertEqual(form['path'].label, 'Path')
        self.assertEqual(form['mirror_path'].help_text, '')
        self.assertEqual(form['mirror_path'].label, 'Mirror Path')

    @add_fixtures(['test_scmtools'])
    def test_load(self):
        """Tetting SVNTool repository form load"""
        repository = self.create_repository(
            tool_name='Subversion',
            path='https://svn.example.com/',
            mirror_path='https://svn.mirror.example.com')

        form = SVNTool.create_repository_form(repository=repository)
        form.load()

        self.assertEqual(form['path'].value(), 'https://svn.example.com/')
        self.assertEqual(form['mirror_path'].value(),
                         'https://svn.mirror.example.com')

    @add_fixtures(['test_scmtools'])
    def test_save(self):
        """Tetting SVNTool repository form save"""
        repository = self.create_repository(tool_name='Subversion')

        form = SVNTool.create_repository_form(
            repository=repository,
            data={
                'path': 'https://svn.example.com/',
                'mirror_path': 'https://svn.mirror.example.com',
            })
        self.assertTrue(form.is_valid())
        form.save()

        self.assertEqual(repository.path, 'https://svn.example.com/')
        self.assertEqual(repository.mirror_path,
                         'https://svn.mirror.example.com')<|MERGE_RESOLUTION|>--- conflicted
+++ resolved
@@ -6,11 +6,8 @@
 
 import nose
 from django.conf import settings
-<<<<<<< HEAD
 from django.utils import six
-=======
 from django.utils.six.moves import range
->>>>>>> 1cdab6af
 from djblets.testing.decorators import add_fixtures
 from kgb import SpyAgency
 

from __future__ import unicode_literals


# The version of Review Board.
#
# This is in the format of:
#
#   (Major, Minor, Micro, Patch, alpha/beta/rc/final, Release Number, Released)
#
<<<<<<< HEAD
VERSION = (2, 1, 0, 0, 'alpha', 0, False)
=======
VERSION = (2, 0, 12, 0, 'final', 0, True)
>>>>>>> 1cee15d9


# Required version of Django
django_version = 'Django>=1.6.9,<1.7'


def get_version_string():
    version = '%s.%s' % (VERSION[0], VERSION[1])

    if VERSION[2] or VERSION[3]:
        version += ".%s" % VERSION[2]

    if VERSION[3]:
        version += ".%s" % VERSION[3]

    if VERSION[4] != 'final':
        if VERSION[4] == 'rc':
            version += ' RC%s' % VERSION[5]
        else:
            version += ' %s %s' % (VERSION[4], VERSION[5])

    if not is_release():
        version += " (dev)"

    return version


def get_package_version():
    version = '%s.%s' % (VERSION[0], VERSION[1])

    if VERSION[2] or VERSION[3]:
        version += ".%s" % VERSION[2]

    if VERSION[3]:
        version += ".%s" % VERSION[3]

    if VERSION[4] != 'final':
        version += '%s%s' % (VERSION[4], VERSION[5])

    return version


def is_release():
    return VERSION[6]


def get_manual_url():
    if VERSION[2] == 0 and VERSION[4] != 'final':
        manual_ver = 'dev'
    else:
        manual_ver = '%s.%s' % (VERSION[0], VERSION[1])

    return 'https://www.reviewboard.org/docs/manual/%s/' % manual_ver


def initialize():
    """Begins initialization of Review Board.

    This sets up the logging, generates cache serial numbers, and then
    fires an initializing signal that other parts of the codebase can
    connect to. This must be called for such features as e-mail notification
    to work.
    """
    import logging
    import os

    import settings_local

    # Set RBSITE_PYTHON_PATH to the path we need for any RB-bundled
    # scripts we may call.
    os.environ['RBSITE_PYTHONPATH'] = \
        os.path.dirname(settings_local.__file__)

    from django.conf import settings
    from django.db import DatabaseError
    from djblets import log
    from djblets.cache.serials import generate_ajax_serial

    from reviewboard import signals
    from reviewboard.admin.siteconfig import load_site_config
    from reviewboard.extensions.base import get_extension_manager

    # This overrides a default django templatetag (url), and we want to make
    # sure it will always get loaded in every python instance.
    import reviewboard.site.templatetags

    is_running_test = getattr(settings, 'RUNNING_TEST', False)

    if not is_running_test:
        # Set up logging.
        log.init_logging()

    load_site_config()

    if not is_running_test:
        if settings.DEBUG:
            logging.debug("Log file for Review Board v%s (PID %s)" %
                          (get_version_string(), os.getpid()))

        # Generate the AJAX serial, used for AJAX request caching.
        generate_ajax_serial()

        # Load all extensions
        try:
            get_extension_manager().load()
        except DatabaseError:
            # This database is from a time before extensions, so don't attempt
            # to load any extensions yet.
            pass

    signals.initializing.send(sender=None)


__version_info__ = VERSION[:-1]
__version__ = get_package_version()<|MERGE_RESOLUTION|>--- conflicted
+++ resolved
@@ -7,11 +7,7 @@
 #
 #   (Major, Minor, Micro, Patch, alpha/beta/rc/final, Release Number, Released)
 #
-<<<<<<< HEAD
 VERSION = (2, 1, 0, 0, 'alpha', 0, False)
-=======
-VERSION = (2, 0, 12, 0, 'final', 0, True)
->>>>>>> 1cee15d9
 
 
 # Required version of Django

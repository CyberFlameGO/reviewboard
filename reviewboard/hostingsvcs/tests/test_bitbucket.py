--- conflicted
+++ resolved
@@ -996,18 +996,6 @@
         """
         return self.client.post(
             url,
-<<<<<<< HEAD
-            data={
-                'payload': self.dump_json(
-                    {
-                        # NOTE: This payload only contains the content we make
-                        #       use of in the hook.
-                        'commits': [
-                            {
-                                'raw_node': '1c44b461cebe5874a857c51a4a13a84'
-                                            '9a4d1e52d',
-                                'branch': 'master',
-=======
             content_type='application/json',
             data=self.dump_json({
                 # NOTE: This payload only contains the content we make
@@ -1023,18 +1011,11 @@
                             {
                                 'hash': '1c44b461cebe5874a857c51a4a13a84'
                                         '9a4d1e52d',
->>>>>>> 64450c86
                                 'message': 'This is my fancy commit\n'
                                            '\n'
                                            'Reviewed at http://example.com%s'
                                            % review_request.get_absolute_url(),
                             },
-<<<<<<< HEAD
-                        ]
-                    },
-                    for_response=False),
-            })
-=======
                         ],
                         'links': {
                             'commits': {
@@ -1043,5 +1024,4 @@
                         },
                     }],
                 }
-            }))
->>>>>>> 64450c86
+            }, for_response=False))
from __future__ import print_function, unicode_literals

from django.contrib.auth.models import AnonymousUser
from django.test.client import RequestFactory
from django.utils import six
from django.utils.six.moves import zip_longest
from djblets.siteconfig.models import SiteConfiguration
from djblets.testing.decorators import add_fixtures
from kgb import SpyAgency

from reviewboard.deprecation import RemovedInReviewBoard50Warning
from reviewboard.diffviewer.diffutils import (
<<<<<<< HEAD
    convert_line_endings,
    convert_to_unicode,
=======
>>>>>>> c9113ef7
    get_diff_data_chunks_info,
    get_diff_files,
    get_displayed_diff_line_ranges,
    get_file_chunks_in_range,
    get_filediffs_match,
    get_filediff_encodings,
    get_last_header_before_line,
    get_last_line_number_in_diff,
    get_line_changed_regions,
    get_matched_interdiff_files,
    get_original_file,
    get_original_file_from_repo,
    get_revision_str,
    get_sorted_filediffs,
    patch,
    split_line_endings,
    _PATCH_GARBAGE_INPUT,
    _get_last_header_in_chunks_before_line)
from reviewboard.diffviewer.errors import PatchError
from reviewboard.diffviewer.models import DiffCommit, FileDiff
from reviewboard.scmtools.core import PRE_CREATION
from reviewboard.scmtools.errors import FileNotFoundError
from reviewboard.scmtools.models import Repository
from reviewboard.testing import TestCase


<<<<<<< HEAD
class BaseFileDiffAncestorTests(SpyAgency, TestCase):
    """A base test case that creates a FileDiff history."""

    fixtures = ['test_scmtools']

    _COMMITS = [
        {
            'parent': (
                b'diff --git a/bar b/bar\n'
                b'index e69de29..5716ca5 100644\n'
                b'--- a/bar\n'
                b'+++ b/bar\n'
                b'@@ -0,0 +1 @@\n'
                b'+bar\n'
            ),
            'diff': (
                b'diff --git a/foo b/foo\n'
                b'new file mode 100644\n'
                b'index 0000000..e69de29\n'

                b'diff --git a/bar b/bar\n'
                b'index 5716ca5..8e739cc 100644\n'
                b'--- a/bar\n'
                b'+++ b/bar\n'
                b'@@ -1 +1 @@\n'
                b'-bar\n'
                b'+bar bar bar\n'
            ),
        },
        {
            'parent': (
                b'diff --git a/baz b/baz\n'
                b'new file mode 100644\n'
                b'index 0000000..7601807\n'
                b'--- /dev/null\n'
                b'+++ b/baz\n'
                b'@@ -0,0 +1 @@\n'
                b'+baz\n'
            ),
            'diff': (
                b'diff --git a/foo b/foo\n'
                b'index e69de29..257cc56 100644\n'
                b'--- a/foo\n'
                b'+++ b/foo\n'
                b'@@ -0,0 +1 @@\n'
                b'+foo\n'

                b'diff --git a/bar b/bar\n'
                b'deleted file mode 100644\n'
                b'index 8e739cc..0000000\n'
                b'--- a/bar\n'
                b'+++ /dev/null\n'
                b'@@ -1 +0,0 @@\n'
                b'-bar -bar -bar\n'

                b'diff --git a/baz b/baz\n'
                b'index 7601807..280beb2 100644\n'
                b'--- a/baz\n'
                b'+++ b/baz\n'
                b'@@ -1 +1 @@\n'
                b'-baz\n'
                b'+baz baz baz\n'
            ),
        },
        {
            'parent': (
                b'diff --git a/corge b/corge\n'
                b'new file mode 100644\n'
                b'index 0000000..e69de29\n'
            ),
            'diff': (
                b'diff --git a/foo b/qux\n'
                b'index 257cc56..03b37a0 100644\n'
                b'--- a/foo\n'
                b'+++ b/qux\n'
                b'@@ -1 +1 @@\n'
                b'-foo\n'
                b'+foo bar baz qux\n'

                b'diff --git a/bar b/bar\n'
                b'new file mode 100644\n'
                b'index 0000000..5716ca5\n'
                b'--- /dev/null\n'
                b'+++ b/bar\n'
                b'@@ -0,0 +1 @@\n'
                b'+bar\n'

                b'diff --git a/corge b/corge\n'
                b'index e69de29..f248ba3 100644\n'
                b'--- a/corge\n'
                b'+++ b/corge\n'
                b'@@ -0,0 +1 @@\n'
                b'+corge\n'
            ),
        },
        {
            'parent': None,
            'diff': (
                b'diff --git a/bar b/quux\n'
                b'index 5716ca5..e69de29 100644\n'
                b'--- a/bar\n'
                b'+++ b/quux\n'
                b'@@ -1 +0,0 @@\n'
                b'-bar\n'
            ),
        },
    ]

    _CUMULATIVE_DIFF = {
        'parent': b''.join(
            parent_diff
            for parent_diff in (
                entry['parent']
                for entry in _COMMITS
            )
            if parent_diff is not None
        ),
        'diff': (
            b'diff --git a/qux b/qux\n'
            b'new file mode 100644\n'
            b'index 000000..03b37a0\n'
            b'--- /dev/null\n'
            b'+++ /b/qux\n'
            b'@@ -0,0 +1 @@\n'
            b'foo bar baz qux\n'

            b'diff --git a/bar b/quux\n'
            b'index 5716ca5..e69de29 100644\n'
            b'--- a/bar\n'
            b'+++ b/quux\n'
            b'@@ -1 +0,0 @@\n'
            b'-bar\n'

            b'diff --git a/baz b/baz\n'
            b'index 7601807..280beb2 100644\n'
            b'--- a/baz\n'
            b'+++ b/baz\n'
            b'@@ -1 +1 @@\n'
            b'-baz\n'
            b'+baz baz baz\n'

            b'diff --git a/corge b/corge\n'
            b'index e69de29..f248ba3 100644\n'
            b'--- a/corge\n'
            b'+++ b/corge\n'
            b'@@ -0,0 +1 @@\n'
            b'+corge\n'
        ),
    }

    _FILES = {
        ('bar', 'e69de29'): b'',
    }

    # A mapping of filediff details to the details of its ancestors in
    # (compliment, minimal) form.
    _HISTORY = {
        (1, 'foo', 'PRE-CREATION', 'foo', 'e69de29'): ([], []),
        (1, 'bar', 'e69de29', 'bar', '8e739cc'): ([], []),
        (2, 'foo', 'e69de29', 'foo', '257cc56'): (
            [],
            [
                (1, 'foo', 'PRE-CREATION', 'foo', 'e69de29'),
            ],
        ),
        (2, 'bar', '8e739cc', 'bar', '0000000'): (
            [],
            [
                (1, 'bar', 'e69de29', 'bar', '8e739cc'),
            ],
        ),
        (2, 'baz', 'PRE-CREATION', 'baz', '280beb2'): ([], []),
        (3, 'foo', '257cc56', 'qux', '03b37a0'): (
            [],
            [
                (1, 'foo', 'PRE-CREATION', 'foo', 'e69de29'),
                (2, 'foo', 'e69de29', 'foo', '257cc56'),
            ],
        ),
        (3, 'bar', 'PRE-CREATION', 'bar', '5716ca5'): (
            [
                (1, 'bar', 'e69de29', 'bar', '8e739cc'),
                (2, 'bar', '8e739cc', 'bar', '0000000'),
            ],
            [],
        ),
        (3, 'corge', 'PRE-CREATION', 'corge', 'f248ba3'): ([], []),
        (4, 'bar', '5716ca5', 'quux', 'e69de29'): (
            [
                (1, 'bar', 'e69de29', 'bar', '8e739cc'),
                (2, 'bar', '8e739cc', 'bar', '0000000'),
            ],
            [
                (3, 'bar', 'PRE-CREATION', 'bar', '5716ca5'),
            ],
        ),
    }

    def set_up_filediffs(self):
        """Create a set of commits with history."""
        def get_file(repo, path, revision, base_commit_id=None, request=None):
            if repo == self.repository:
                try:
                    return self._FILES[(path, revision)]
                except KeyError:
                    raise FileNotFoundError(path, revision,
                                            base_commit_id=base_commit_id)

            raise FileNotFoundError(path, revision,
                                    base_commit_id=base_commit_id)

        self.repository = self.create_repository(tool_name='Git')

        self.spy_on(Repository.get_file,
                    owner=Repository,
                    call_fake=get_file)
        self.spy_on(Repository.get_file_exists,
                    owner=Repository,
                    call_fake=lambda *args, **kwargs: True)

        self.diffset = self.create_diffset(repository=self.repository)

        for i, diff in enumerate(self._COMMITS, 1):
            commit_id = 'r%d' % i
            parent_id = 'r%d' % (i - 1)

            self.create_diffcommit(
                diffset=self.diffset,
                repository=self.repository,
                commit_id=commit_id,
                parent_id=parent_id,
                diff_contents=diff['diff'],
                parent_diff_contents=diff['parent'])

        self.filediffs = list(FileDiff.objects.all())
        self.diffset.finalize_commit_series(
            cumulative_diff=self._CUMULATIVE_DIFF['diff'],
            parent_diff=self._CUMULATIVE_DIFF['parent'],
            validation_info=None,
            validate=False,
            save=True)

        # This was only necessary so that we could side step diff validation
        # during creation.
        Repository.get_file_exists.unspy()

    def get_filediffs_by_details(self):
        """Return a mapping of FileDiff details to the FileDiffs.

        Returns:
            dict:
            A mapping of FileDiff details to FileDiffs.
        """
        return {
            (
                filediff.commit_id,
                filediff.source_file,
                filediff.source_revision,
                filediff.dest_file,
                filediff.dest_detail,
            ): filediff
            for filediff in self.filediffs
        }


=======
>>>>>>> c9113ef7
class GetDiffDataChunksInfoTests(TestCase):
    """Unit tests for get_diff_data_chunks_info."""

    def test_with_basic_diff(self):
        """Testing get_diff_data_chunks_info with a basic one-chunk diff"""
        self.assertEqual(
            get_diff_data_chunks_info(
                b'@@ -10,7 +12,10 @@\n'
                b' #\n'
                b' #\n'
                b' #\n'
                b'-# old line\n'
                b'+# new line\n'
                b'+# new line\n'
                b'+# new line\n'
                b'+# new line\n'
                b' #\n'
                b' #\n'
                b' #\n'),
            [
                {
                    'orig': {
                        'pre_lines_of_context': 3,
                        'post_lines_of_context': 3,
                        'chunk_start': 9,
                        'chunk_len': 7,
                        'changes_start': 12,
                        'changes_len': 1,
                    },
                    'modified': {
                        'pre_lines_of_context': 3,
                        'post_lines_of_context': 3,
                        'chunk_start': 11,
                        'chunk_len': 10,
                        'changes_start': 14,
                        'changes_len': 4,
                    },
                },
            ])

    def test_with_multiple_chunks(self):
        """Testing get_diff_data_chunks_info with multiple chunks in a diff"""
        self.assertEqual(
            get_diff_data_chunks_info(
                b'@@ -10,7 +12,10 @@\n'
                b' #\n'
                b' #\n'
                b' #\n'
                b'-# old line\n'
                b'+# new line\n'
                b'+# new line\n'
                b'+# new line\n'
                b'+# new line\n'
                b' #\n'
                b' #\n'
                b' #\n'
                b'@@ -23,7 +40,7 @@\n'
                b' #\n'
                b' #\n'
                b' #\n'
                b'-# old line\n'
                b'+# new line\n'
                b' #\n'
                b' #\n'
                b' #\n'),
            [
                {
                    'orig': {
                        'pre_lines_of_context': 3,
                        'post_lines_of_context': 3,
                        'chunk_start': 9,
                        'chunk_len': 7,
                        'changes_start': 12,
                        'changes_len': 1,
                    },
                    'modified': {
                        'pre_lines_of_context': 3,
                        'post_lines_of_context': 3,
                        'chunk_start': 11,
                        'chunk_len': 10,
                        'changes_start': 14,
                        'changes_len': 4,
                    },
                },
                {
                    'orig': {
                        'pre_lines_of_context': 3,
                        'post_lines_of_context': 3,
                        'chunk_start': 22,
                        'chunk_len': 7,
                        'changes_start': 25,
                        'changes_len': 1,
                    },
                    'modified': {
                        'pre_lines_of_context': 3,
                        'post_lines_of_context': 3,
                        'chunk_start': 39,
                        'chunk_len': 7,
                        'changes_start': 42,
                        'changes_len': 1,
                    },
                },
            ])

    def test_with_multiple_chunks_no_context(self):
        """Testing get_diff_data_chunks_info with multiple chunks and no
        context
        """
        self.assertEqual(
            get_diff_data_chunks_info(
                b'@@ -13,1 +15,4 @@\n'
                b'-# old line\n'
                b'+# new line\n'
                b'+# new line\n'
                b'+# new line\n'
                b'+# new line\n'
                b'@@ -26,1 +43,1 @@\n'
                b'-# old line\n'
                b'+# new line\n'),
            [
                {
                    'orig': {
                        'pre_lines_of_context': 0,
                        'post_lines_of_context': 0,
                        'chunk_start': 12,
                        'chunk_len': 1,
                        'changes_start': 12,
                        'changes_len': 1,
                    },
                    'modified': {
                        'pre_lines_of_context': 0,
                        'post_lines_of_context': 0,
                        'chunk_start': 14,
                        'chunk_len': 4,
                        'changes_start': 14,
                        'changes_len': 4,
                    },
                },
                {
                    'orig': {
                        'pre_lines_of_context': 0,
                        'post_lines_of_context': 0,
                        'chunk_start': 25,
                        'chunk_len': 1,
                        'changes_start': 25,
                        'changes_len': 1,
                    },
                    'modified': {
                        'pre_lines_of_context': 0,
                        'post_lines_of_context': 0,
                        'chunk_start': 42,
                        'chunk_len': 1,
                        'changes_start': 42,
                        'changes_len': 1,
                    },
                },
            ])

    def test_with_all_inserts(self):
        """Testing get_diff_data_chunks_info with all inserts"""
        self.assertEqual(
            get_diff_data_chunks_info(
                b'@@ -10,6 +12,10 @@\n'
                b' #\n'
                b' #\n'
                b' #\n'
                b'+# new line\n'
                b'+# new line\n'
                b'+# new line\n'
                b'+# new line\n'
                b' #\n'
                b' #\n'
                b' #\n'),
            [
                {
                    'orig': {
                        'pre_lines_of_context': 6,
                        'post_lines_of_context': 0,
                        'chunk_start': 9,
                        'chunk_len': 6,
                        'changes_start': 9,
                        'changes_len': 0,
                    },
                    'modified': {
                        'pre_lines_of_context': 3,
                        'post_lines_of_context': 3,
                        'chunk_start': 11,
                        'chunk_len': 10,
                        'changes_start': 14,
                        'changes_len': 4,
                    },
                },
            ])

    def test_with_all_deletes(self):
        """Testing get_diff_data_chunks_info with all deletes"""
        self.assertEqual(
            get_diff_data_chunks_info(
                b'@@ -10,10 +12,6 @@\n'
                b' #\n'
                b' #\n'
                b' #\n'
                b'-# old line\n'
                b'-# old line\n'
                b'-# old line\n'
                b'-# old line\n'
                b' #\n'
                b' #\n'
                b' #\n'),
            [
                {
                    'orig': {
                        'pre_lines_of_context': 3,
                        'post_lines_of_context': 3,
                        'chunk_start': 9,
                        'chunk_len': 10,
                        'changes_start': 12,
                        'changes_len': 4,
                    },
                    'modified': {
                        'pre_lines_of_context': 6,
                        'post_lines_of_context': 0,
                        'chunk_start': 11,
                        'chunk_len': 6,
                        'changes_start': 11,
                        'changes_len': 0,
                    },
                },
            ])

    def test_with_complex_chunk(self):
        """Testing get_diff_data_chunks_info with complex chunk containing
        inserts, deletes, and equals
        """
        self.assertEqual(
            get_diff_data_chunks_info(
                b'@@ -10,9 +12,12 @@\n'
                b' #\n'
                b' #\n'
                b' #\n'
                b'+# new line\n'
                b' #\n'
                b'-# old line\n'
                b'+# new line\n'
                b'+# new line\n'
                b' #\n'
                b'+# new line\n'
                b' #\n'
                b' #\n'
                b' #\n'),
            [
                {
                    'orig': {
                        'pre_lines_of_context': 4,
                        'post_lines_of_context': 4,
                        'chunk_start': 9,
                        'chunk_len': 9,
                        'changes_start': 13,
                        'changes_len': 1,
                    },
                    'modified': {
                        'pre_lines_of_context': 3,
                        'post_lines_of_context': 3,
                        'chunk_start': 11,
                        'chunk_len': 12,
                        'changes_start': 14,
                        'changes_len': 6,
                    },
                },
            ])

    def test_with_change_on_first_line(self):
        """Testing get_diff_data_chunks_info with change on first line"""
        self.assertEqual(
            get_diff_data_chunks_info(
                b'@@ -1,4 +1,5 @@\n'
                b'-# old line\n'
                b'+# new line\n'
                b'+# new line\n'
                b' #\n'
                b' #\n'
                b' #\n'),
            [
                {
                    'orig': {
                        'pre_lines_of_context': 0,
                        'post_lines_of_context': 3,
                        'chunk_start': 0,
                        'chunk_len': 4,
                        'changes_start': 0,
                        'changes_len': 1,
                    },
                    'modified': {
                        'pre_lines_of_context': 0,
                        'post_lines_of_context': 3,
                        'chunk_start': 0,
                        'chunk_len': 5,
                        'changes_start': 0,
                        'changes_len': 2,
                    },
                },
            ])

    def test_with_change_on_second_line(self):
        """Testing get_diff_data_chunks_info with change on second line"""
        self.assertEqual(
            get_diff_data_chunks_info(
                b'@@ -1,5 +1,6 @@\n'
                b' #\n'
                b'-# old line\n'
                b'+# new line\n'
                b'+# new line\n'
                b' #\n'
                b' #\n'
                b' #\n'),
            [
                {
                    'orig': {
                        'pre_lines_of_context': 1,
                        'post_lines_of_context': 3,
                        'chunk_start': 0,
                        'chunk_len': 5,
                        'changes_start': 1,
                        'changes_len': 1,
                    },
                    'modified': {
                        'pre_lines_of_context': 1,
                        'post_lines_of_context': 3,
                        'chunk_start': 0,
                        'chunk_len': 6,
                        'changes_start': 1,
                        'changes_len': 2,
                    },
                },
            ])

    def test_with_change_on_third_line(self):
        """Testing get_diff_data_chunks_info with change on third line"""
        self.assertEqual(
            get_diff_data_chunks_info(
                b'@@ -1,6 +1,7 @@\n'
                b' #\n'
                b' #\n'
                b'-# old line\n'
                b'+# new line\n'
                b'+# new line\n'
                b' #\n'
                b' #\n'
                b' #\n'),
            [
                {
                    'orig': {
                        'pre_lines_of_context': 2,
                        'post_lines_of_context': 3,
                        'chunk_start': 0,
                        'chunk_len': 6,
                        'changes_start': 2,
                        'changes_len': 1,
                    },
                    'modified': {
                        'pre_lines_of_context': 2,
                        'post_lines_of_context': 3,
                        'chunk_start': 0,
                        'chunk_len': 7,
                        'changes_start': 2,
                        'changes_len': 2,
                    },
                },
            ])

<<<<<<< HEAD
=======
    def test_with_single_line_replace(self):
        """Testing get_diff_data_chunks_info with single-line diff with
        replaced line
        """
        self.assertEqual(
            get_diff_data_chunks_info(
                b'@@ -1,1 +1,1 @@\n'
                b'-# old line\n'
                b'+# new line\n'),
            [
                {
                    'orig': {
                        'pre_lines_of_context': 0,
                        'post_lines_of_context': 0,
                        'chunk_start': 0,
                        'chunk_len': 1,
                        'changes_start': 0,
                        'changes_len': 1,
                    },
                    'modified': {
                        'pre_lines_of_context': 0,
                        'post_lines_of_context': 0,
                        'chunk_start': 0,
                        'chunk_len': 1,
                        'changes_start': 0,
                        'changes_len': 1,
                    },
                },
            ])

    def test_with_insert_before_only_line(self):
        """Testing get_diff_data_chunks_info with insert before only line
        in diff
        """
        self.assertEqual(
            get_diff_data_chunks_info(
                b'@@ -1,1 +1,2 @@\n'
                b'+# new line\n'
                b' #\n'),
            [
                {
                    'orig': {
                        'pre_lines_of_context': 1,
                        'post_lines_of_context': 0,
                        'chunk_start': 0,
                        'chunk_len': 1,
                        'changes_start': 0,
                        'changes_len': 0,
                    },
                    'modified': {
                        'pre_lines_of_context': 0,
                        'post_lines_of_context': 1,
                        'chunk_start': 0,
                        'chunk_len': 2,
                        'changes_start': 0,
                        'changes_len': 1,
                    },
                },
            ])

>>>>>>> c9113ef7
    def test_with_no_lengths(self):
        """Testing get_diff_data_chunks_info with no lengths specified"""
        self.assertEqual(
            get_diff_data_chunks_info(
                b'@@ -1 +1 @@\n'
                b'-# old line\n'
                b'+# new line\n'),
            [
                {
                    'orig': {
                        'pre_lines_of_context': 0,
                        'post_lines_of_context': 0,
                        'chunk_start': 0,
                        'chunk_len': 1,
                        'changes_start': 0,
                        'changes_len': 1,
                    },
                    'modified': {
                        'pre_lines_of_context': 0,
                        'post_lines_of_context': 0,
                        'chunk_start': 0,
                        'chunk_len': 1,
                        'changes_start': 0,
                        'changes_len': 1,
                    },
                },
            ])

    def test_with_header_context(self):
        """Testing get_diff_data_chunks_info with class/functino context
        shown in the header
        """
        self.assertEqual(
            get_diff_data_chunks_info(
                b'@@ -10,7 +12,10 @@ def foo(self):\n'
                b' #\n'
                b' #\n'
                b' #\n'
                b'-# old line\n'
                b'+# new line\n'
                b'+# new line\n'
                b'+# new line\n'
                b'+# new line\n'
                b' #\n'
                b' #\n'
                b' #\n'),
            [
                {
                    'orig': {
                        'pre_lines_of_context': 3,
                        'post_lines_of_context': 3,
                        'chunk_start': 9,
                        'chunk_len': 7,
                        'changes_start': 12,
                        'changes_len': 1,
                    },
                    'modified': {
                        'pre_lines_of_context': 3,
                        'post_lines_of_context': 3,
                        'chunk_start': 11,
                        'chunk_len': 10,
                        'changes_start': 14,
                        'changes_len': 4,
                    },
                },
            ])


<<<<<<< HEAD
class GetDiffFilesTests(BaseFileDiffAncestorTests):
=======
class GetDiffFilesTests(TestCase):
>>>>>>> c9113ef7
    """Unit tests for get_diff_files."""

    fixtures = [
        'test_users',
    ] + BaseFileDiffAncestorTests.fixtures

    def test_interdiff_when_renaming_twice(self):
        """Testing get_diff_files with interdiff when renaming twice"""
        repository = self.create_repository(tool_name='Git')
        review_request = self.create_review_request(repository=repository)

        one_to_two = (b'diff --git a/foo.txt b/foo.txt\n'
                      b'deleted file mode 100644\n'
                      b'index 092beec..0000000\n'
                      b'--- a/foo.txt\n'
                      b'+++ /dev/null\n'
                      b'@@ -1,2 +0,0 @@\n'
                      b'-This is foo!\n'
                      b'-=]\n'
                      b'diff --git a/foo2.txt b/foo2.txt\n'
                      b'new file mode 100644\n'
                      b'index 0000000..092beec\n'
                      b'--- /dev/null\n'
                      b'+++ b/foo2.txt\n'
                      b'@@ -0,0 +1,2 @@\n'
                      b'+This is foo!\n'
                      b'+=]\n')
        one_to_three = (b'diff --git a/foo.txt b/foo.txt\n'
                        b'deleted file mode 100644\n'
                        b'index 092beec..0000000\n'
                        b'--- a/foo.txt\n'
                        b'+++ /dev/null\n'
                        b'@@ -1,2 +0,0 @@\n'
                        b'-This is foo!\n'
                        b'-=]\n'
                        b'diff --git a/foo3.txt b/foo3.txt\n'
                        b'new file mode 100644\n'
                        b'index 0000000..092beec\n'
                        b'--- /dev/null\n'
                        b'+++ b/foo3.txt\n'
                        b'@@ -0,0 +1,2 @@\n'
                        b'+This is foo!\n'
                        b'+=]\n')

        diffset = self.create_diffset(review_request=review_request)
        self.create_filediff(diffset=diffset, source_file='foo.txt',
                             dest_file='foo2.txt', status=FileDiff.MODIFIED,
                             diff=one_to_two)

        interdiffset = self.create_diffset(review_request=review_request)
        self.create_filediff(diffset=interdiffset, source_file='foo.txt',
                             dest_file='foo3.txt', status=FileDiff.MODIFIED,
                             diff=one_to_three)

        diff_files = get_diff_files(diffset=diffset, interdiffset=interdiffset)
        two_to_three = diff_files[0]

        self.assertEqual(two_to_three['depot_filename'], 'foo2.txt')
        self.assertEqual(two_to_three['dest_filename'], 'foo3.txt')

    def test_get_diff_files_with_interdiff_and_files_same_source(self):
        """Testing get_diff_files with interdiff and multiple files using the
        same source_file
        """
        repository = self.create_repository(tool_name='Git')
        review_request = self.create_review_request(repository=repository)

        diffset = self.create_diffset(review_request=review_request,
                                      revision=1)

        # This one should be reverted, as it has no counterpart in the
        # interdiff.
        filediff1 = self.create_filediff(
            diffset=diffset,
            source_file='foo.txt',
            source_revision=123,
            dest_file='foo.txt',
            dest_detail='124',
            diff=b'diff1')

        # This one should match up with interfilediff1.
        filediff2 = self.create_filediff(
            diffset=diffset,
            source_file='foo.txt',
            source_revision=123,
            dest_file='foo2.txt',
            dest_detail='124',
            status=FileDiff.COPIED,
            diff=b'diff2')

        # This one should be reverted, as it has no counterpart in the
        # interdiff.
        filediff3 = self.create_filediff(
            diffset=diffset,
            source_file='foo.txt',
            source_revision=123,
            dest_file='foo3.txt',
            dest_detail='124',
            status=FileDiff.COPIED,
            diff=b'diff3')

        # This one should match up with interfilediff3 and interfilediff4.
        filediff4 = self.create_filediff(
            diffset=diffset,
            source_file='foo4.txt',
            source_revision=123,
            dest_file='foo4.txt',
            dest_detail='124',
            diff=b'diff4')

        interdiffset = self.create_diffset(review_request=review_request,
                                           revision=2)

        # This one should match up with filediff2.
        interfilediff1 = self.create_filediff(
            diffset=interdiffset,
            source_file='foo.txt',
            source_revision=123,
            dest_file='foo2.txt',
            dest_detail='124',
            status=FileDiff.COPIED,
            diff=b'interdiff1')

        # This one should show up as a new file.
        interfilediff2 = self.create_filediff(
            diffset=interdiffset,
            source_file='foo.txt',
            source_revision=PRE_CREATION,
            dest_file='foo.txt',
            dest_detail='125',
            diff=b'interdiff2')

        # This one should match up with filediff4.
        interfilediff3 = self.create_filediff(
            diffset=interdiffset,
            source_file='foo4.txt',
            source_revision=123,
            dest_file='foo5.txt',
            dest_detail='124',
            diff=b'interdiff2')

        # This one should match up with filediff4 as well.
        interfilediff4 = self.create_filediff(
            diffset=interdiffset,
            source_file='foo4.txt',
            source_revision=123,
            dest_file='foo6.txt',
            dest_detail='124',
            diff=b'interdiff3')

        diff_files = get_diff_files(diffset=diffset,
                                    interdiffset=interdiffset)
        self.assertEqual(len(diff_files), 6)

        diff_file = diff_files[0]
        self.assertEqual(diff_file['depot_filename'], 'foo.txt')
        self.assertEqual(diff_file['dest_filename'], 'foo.txt')
        self.assertEqual(diff_file['filediff'], filediff1)
        self.assertEqual(diff_file['interfilediff'], None)
        self.assertEqual(diff_file['revision'], 'Diff Revision 1')
        self.assertEqual(diff_file['dest_revision'],
                         'Diff Revision 2 - File Reverted')
        self.assertFalse(diff_file['is_new_file'])
        self.assertTrue(diff_file['force_interdiff'])

        diff_file = diff_files[1]
        self.assertEqual(diff_file['depot_filename'], 'foo.txt')
        self.assertEqual(diff_file['dest_filename'], 'foo.txt')
        self.assertEqual(diff_file['filediff'], interfilediff2)
        self.assertEqual(diff_file['interfilediff'], None)
        self.assertEqual(diff_file['revision'], 'Diff Revision 1')
        self.assertEqual(diff_file['dest_revision'], 'New File')
        self.assertTrue(diff_file['is_new_file'])
        self.assertFalse(diff_file['force_interdiff'])

        diff_file = diff_files[2]
        self.assertEqual(diff_file['depot_filename'], 'foo2.txt')
        self.assertEqual(diff_file['dest_filename'], 'foo2.txt')
        self.assertEqual(diff_file['filediff'], filediff2)
        self.assertEqual(diff_file['interfilediff'], interfilediff1)
        self.assertEqual(diff_file['revision'], 'Diff Revision 1')
        self.assertEqual(diff_file['dest_revision'], 'Diff Revision 2')
        self.assertFalse(diff_file['is_new_file'])
        self.assertTrue(diff_file['force_interdiff'])

        diff_file = diff_files[3]
        self.assertEqual(diff_file['depot_filename'], 'foo.txt')
        self.assertEqual(diff_file['dest_filename'], 'foo3.txt')
        self.assertEqual(diff_file['filediff'], filediff3)
        self.assertEqual(diff_file['interfilediff'], None)
        self.assertEqual(diff_file['revision'], 'Diff Revision 1')
        self.assertEqual(diff_file['dest_revision'],
                         'Diff Revision 2 - File Reverted')
        self.assertFalse(diff_file['is_new_file'])
        self.assertTrue(diff_file['force_interdiff'])

        diff_file = diff_files[4]
        self.assertEqual(diff_file['depot_filename'], 'foo4.txt')
        self.assertEqual(diff_file['dest_filename'], 'foo5.txt')
        self.assertEqual(diff_file['filediff'], filediff4)
        self.assertEqual(diff_file['interfilediff'], interfilediff3)
        self.assertEqual(diff_file['revision'], 'Diff Revision 1')
        self.assertEqual(diff_file['dest_revision'], 'Diff Revision 2')
        self.assertFalse(diff_file['is_new_file'])
        self.assertTrue(diff_file['force_interdiff'])

        diff_file = diff_files[5]
        self.assertEqual(diff_file['depot_filename'], 'foo4.txt')
        self.assertEqual(diff_file['dest_filename'], 'foo6.txt')
        self.assertEqual(diff_file['filediff'], filediff4)
        self.assertEqual(diff_file['interfilediff'], interfilediff4)
        self.assertEqual(diff_file['revision'], 'Diff Revision 1')
        self.assertEqual(diff_file['dest_revision'], 'Diff Revision 2')
        self.assertFalse(diff_file['is_new_file'])
        self.assertTrue(diff_file['force_interdiff'])

    def test_get_diff_files_with_interdiff_using_filediff_only(self):
        """Testing get_diff_files with interdiff using filediff but no
        interfilediff
        """
        repository = self.create_repository(tool_name='Git')
        review_request = self.create_review_request(repository=repository)

        diffset = self.create_diffset(review_request=review_request,
                                      revision=1)

        filediff = self.create_filediff(
            diffset=diffset,
            source_file='foo.txt',
            source_revision=123,
            dest_file='foo.txt',
            diff=b'diff1')

        self.create_filediff(
            diffset=diffset,
            source_file='foo.txt',
            source_revision=123,
            dest_file='foo2.txt',
            status=FileDiff.COPIED,
            diff=b'diff2')

        interdiffset = self.create_diffset(review_request=review_request,
                                           revision=2)

        self.create_filediff(
            diffset=interdiffset,
            source_file='foo.txt',
            source_revision=123,
            dest_file='foo.txt',
            status=FileDiff.COPIED,
            diff=b'interdiff1')

        self.create_filediff(
            diffset=interdiffset,
            source_file='foo.txt',
            source_revision=123,
            dest_file='foo2.txt',
            status=FileDiff.COPIED,
            diff=b'interdiff2')

        diff_files = get_diff_files(diffset=diffset,
                                    interdiffset=interdiffset,
                                    filediff=filediff)
        self.assertEqual(len(diff_files), 1)

        diff_file = diff_files[0]
        self.assertEqual(diff_file['depot_filename'], 'foo.txt')
        self.assertEqual(diff_file['dest_filename'], 'foo.txt')
        self.assertEqual(diff_file['filediff'], filediff)
        self.assertEqual(diff_file['interfilediff'], None)
        self.assertEqual(diff_file['revision'], 'Diff Revision 1')
        self.assertEqual(diff_file['dest_revision'],
                         'Diff Revision 2 - File Reverted')
        self.assertFalse(diff_file['is_new_file'])
        self.assertTrue(diff_file['force_interdiff'])

    def test_get_diff_files_with_interdiff_using_both_filediffs(self):
        """Testing get_diff_files with interdiff using filediff and
        interfilediff
        """
        repository = self.create_repository(tool_name='Git')
        review_request = self.create_review_request(repository=repository)

        diffset = self.create_diffset(review_request=review_request,
                                      revision=1)

        filediff = self.create_filediff(
            diffset=diffset,
            source_file='foo.txt',
            source_revision=123,
            dest_file='foo.txt',
            diff=b'diff1')

        self.create_filediff(
            diffset=diffset,
            source_file='foo.txt',
            source_revision=123,
            dest_file='foo2.txt',
            status=FileDiff.COPIED,
            diff=b'diff2')

        interdiffset = self.create_diffset(review_request=review_request,
                                           revision=2)

        interfilediff = self.create_filediff(
            diffset=interdiffset,
            source_file='foo.txt',
            source_revision=123,
            dest_file='foo.txt',
            status=FileDiff.COPIED,
            diff=b'interdiff1')

        self.create_filediff(
            diffset=interdiffset,
            source_file='foo.txt',
            source_revision=123,
            dest_file='foo2.txt',
            status=FileDiff.COPIED,
            diff=b'interdiff2')

        diff_files = get_diff_files(diffset=diffset,
                                    interdiffset=interdiffset,
                                    filediff=filediff,
                                    interfilediff=interfilediff)
        self.assertEqual(len(diff_files), 1)

        diff_file = diff_files[0]
        self.assertEqual(diff_file['depot_filename'], 'foo.txt')
        self.assertEqual(diff_file['dest_filename'], 'foo.txt')
        self.assertEqual(diff_file['filediff'], filediff)
        self.assertEqual(diff_file['interfilediff'], interfilediff)
        self.assertEqual(diff_file['revision'], 'Diff Revision 1')
        self.assertEqual(diff_file['dest_revision'], 'Diff Revision 2')
        self.assertFalse(diff_file['is_new_file'])
        self.assertTrue(diff_file['force_interdiff'])

    def test_get_diff_files_history(self):
        """Testing get_diff_files for a diffset with history"""
        self.set_up_filediffs()

        review_request = self.create_review_request(repository=self.repository,
                                                    create_with_history=True)
        review_request.diffset_history.diffsets = [self.diffset]

        result = get_diff_files(diffset=self.diffset)

        self.assertEqual(len(result), len(self.diffset.cumulative_files))

        self.assertEqual(
            [diff_file['filediff'].pk for diff_file in result],
            [
                filediff.pk
                for filediff in get_sorted_filediffs(
                    self.diffset.cumulative_files)
            ])

        for diff_file in result:
            filediff = diff_file['filediff']
            print('Current filediff is: ', filediff)

            self.assertIsNone(diff_file['base_filediff'])

    def test_with_diff_files_history_query_count(self):
        """Testing get_diff_files query count for a diffset with history"""
        self.set_up_filediffs()

        review_request = self.create_review_request(repository=self.repository,
                                                    create_with_history=True)
        review_request.diffset_history.diffsets = [self.diffset]

        # Expecting 1 query:
        #
        # 1. Select all FileDiffs for a DiffSet.
        with self.assertNumQueries(1):
            get_diff_files(diffset=self.diffset)

    def test_get_diff_files_history_query_count_ancestors_precomputed(self):
        """Testing get_diff_files query count for a whole diffset with history
        when ancestors have been computed
        """
        self.set_up_filediffs()

        review_request = self.create_review_request(repository=self.repository,
                                                    create_with_history=True)
        review_request.diffset_history.diffsets = [self.diffset]

        for filediff in self.filediffs:
            filediff.get_ancestors(minimal=False, filediffs=self.filediffs)

        # Expecting 1 query:
        #
        # 1. Select all FileDiffs for a DiffSet.
        with self.assertNumQueries(1):
            get_diff_files(diffset=self.diffset)

    def test_get_diff_files_query_count_filediff(self):
        """Testing get_diff_files for a single FileDiff with history"""
        self.set_up_filediffs()

        review_request = self.create_review_request(repository=self.repository,
                                                    create_with_history=True)
        review_request.diffset_history.diffsets = [self.diffset]

        by_details = self.get_filediffs_by_details()
        filediff = by_details[(
            3, 'foo', '257cc56', 'qux', '03b37a0',
        )]

        with self.assertNumQueries(4):
            files = get_diff_files(diffset=self.diffset,
                                   filediff=filediff)

        self.assertEqual(len(files), 1)
        f = files[0]

        self.assertEqual(f['filediff'], filediff)
        self.assertIsNone(f['base_filediff'])

    def test_get_diff_files_query_count_filediff_ancestors_precomupted(self):
        """Testing get_diff_files query count for a single FileDiff with
        history when ancestors are precomputed
        """
        self.set_up_filediffs()

        review_request = self.create_review_request(repository=self.repository,
                                                    create_with_history=True)
        review_request.diffset_history.diffsets = [self.diffset]

        by_details = self.get_filediffs_by_details()

        for f in self.filediffs:
            f.get_ancestors(minimal=False, filediffs=self.filediffs)

        filediff = by_details[(
            3, 'foo', '257cc56', 'qux', '03b37a0',
        )]

        with self.assertNumQueries(1):
            files = get_diff_files(diffset=self.diffset,
                                   filediff=filediff)

        self.assertEqual(len(files), 1)
        f = files[0]

        self.assertEqual(f['filediff'], filediff)
        self.assertIsNone(f['base_filediff'])

    def test_get_diff_files_with_history_base_commit(self):
        """Testing get_diff_files for a whole diffset with history with a
        specified base commit ID
        """
        self.set_up_filediffs()

        review_request = self.create_review_request(repository=self.repository,
                                                    create_with_history=True)
        review_request.diffset_history.diffsets = [self.diffset]

        diff_commit = DiffCommit.objects.get(pk=2)

        # Sanity-check how many FileDiffs we're working with, for the query
        # assertion.
        self.assertEqual(len(self.filediffs), 9)

        # Expecting 9 queries:
        #
        # 1. Select all FileDiffs for a DiffSet.
        # 2. Update extra_data on FileDiff id=1.
        # 3. Update extra_data on FileDiff id=3.
        # 4. Update extra_data on FileDiff id=6.
        # 5. Update extra_data on FileDiff id=7.
        # 6. Update extra_data on FileDiff id=2.
        # 7. Update extra_data on FileDiff id=5.
        # 8. Update extra_data on FileDiff id=8.
        # 9. Update extra_data on FileDiff id=9.
        with self.assertNumQueries(9):
            files = get_diff_files(diffset=self.diffset,
                                   base_commit=diff_commit)

        expected_results = self._get_filediff_base_mapping_from_details(
            self.get_filediffs_by_details(),
            [
                (
                    (4, 'bar', '5716ca5', 'quux', 'e69de29'),
                    (2, 'bar', '8e739cc', 'bar', '0000000'),
                ),
                (
                    (3, 'corge', 'e69de29', 'corge', 'f248ba3'),
                    None,
                ),
                (
                    (3, 'foo', '257cc56', 'qux', '03b37a0'),
                    (2, 'foo', 'e69de29', 'foo', '257cc56'),
                ),
            ])

        results = {
            f['filediff']: f['base_filediff']
            for f in files
        }

        self.assertEqual(results, expected_results)

    def test_get_diff_files_with_history_base_commit_as_latest(self):
        """Testing get_diff_files for a whole diffset with history with a
        specified base commit as the latest commit
        """
        self.set_up_filediffs()

        review_request = self.create_review_request(repository=self.repository,
                                                    create_with_history=True)
        review_request.diffset_history.diffsets = [self.diffset]

        files = get_diff_files(diffset=self.diffset,
                               base_commit=DiffCommit.objects.get(pk=4))

        self.assertEqual(files, [])

    def test_get_diff_files_with_history_tip_commit(self):
        """Testing get_diff_files for a whole diffset with history with a
        specified tip commit
        """
        self.set_up_filediffs()

        review_request = self.create_review_request(repository=self.repository,
                                                    create_with_history=True)
        review_request.diffset_history.diffsets = [self.diffset]

        tip_commit = DiffCommit.objects.get(pk=3)

        # Sanity-check how many FileDiffs we're working with, for the query
        # assertion.
        self.assertEqual(len(self.filediffs), 9)

        # Expecting 9 queries:
        #
        # 1. Select all FileDiffs for a DiffSet.
        # 2. Update extra_data on FileDiff id=1.
        # 3. Update extra_data on FileDiff id=3.
        # 4. Update extra_data on FileDiff id=6.
        # 5. Update extra_data on FileDiff id=7.
        # 6. Update extra_data on FileDiff id=2.
        # 7. Update extra_data on FileDiff id=5.
        # 8. Update extra_data on FileDiff id=8.
        # 9. Update extra_data on FileDiff id=9.
        with self.assertNumQueries(9):
            files = get_diff_files(diffset=self.diffset,
                                   tip_commit=tip_commit)

        expected_results = self._get_filediff_base_mapping_from_details(
            self.get_filediffs_by_details(),
            [
                (
                    (3, 'foo', '257cc56', 'qux', '03b37a0'),
                    None,
                ),
                (
                    (2, 'baz', '7601807', 'baz', '280beb2'),
                    None,
                ),
                (
                    (3, 'corge', 'e69de29', 'corge', 'f248ba3'),
                    None,
                ),
                (
                    (3, 'bar', 'PRE-CREATION', 'bar', '5716ca5'),
                    None,
                ),
            ])

        results = {
            f['filediff']: f['base_filediff']
            for f in files
        }

        self.assertEqual(results, expected_results)

    def test_get_diff_files_with_history_tip_commit_precomputed(self):
        """Testing get_diff_files for a whole diffset with history with a
        specified tip commit when ancestors have been precomputed
        """
        self.set_up_filediffs()

        review_request = self.create_review_request(repository=self.repository,
                                                    create_with_history=True)
        review_request.diffset_history.diffsets = [self.diffset]

        for f in self.filediffs:
            f.get_ancestors(minimal=False, filediffs=self.filediffs)

        tip_commit = DiffCommit.objects.get(pk=3)

        # Expecting 1 query:
        #
        # 1. Select all FileDiffs for a DiffSet.
        with self.assertNumQueries(1):
            files = get_diff_files(diffset=self.diffset,
                                   tip_commit=tip_commit)

        expected_results = self._get_filediff_base_mapping_from_details(
            self.get_filediffs_by_details(),
            [
                (
                    (3, 'foo', '257cc56', 'qux', '03b37a0'),
                    None,
                ),
                (
                    (2, 'baz', '7601807', 'baz', '280beb2'),
                    None,
                ),
                (
                    (3, 'corge', 'e69de29', 'corge', 'f248ba3'),
                    None,
                ),
                (
                    (3, 'bar', 'PRE-CREATION', 'bar', '5716ca5'),
                    None,
                ),
            ])

        results = {
            f['filediff']: f['base_filediff']
            for f in files
        }

        self.assertEqual(results, expected_results)

    def test_get_diff_files_with_history_base_tip(self):
        """Testing get_diff_files for a whole diffset with history with a
        specified base and tip commit
        """
        self.set_up_filediffs()

        review_request = self.create_review_request(repository=self.repository,
                                                    create_with_history=True)
        review_request.diffset_history.diffsets = [self.diffset]

        commits = DiffCommit.objects.in_bulk([2, 3])
        base_commit = commits[2]
        tip_commit = commits[3]

        # Sanity-check how many FileDiffs we're working with, for the query
        # assertion.
        self.assertEqual(len(self.filediffs), 9)

        # Expecting 8 queries:
        #
        # 1. Select all FileDiffs for a DiffSet.
        # 2. Update extra_data on FileDiff id=1.
        # 3. Update extra_data on FileDiff id=3.
        # 4. Update extra_data on FileDiff id=6.
        # 5. Update extra_data on FileDiff id=7.
        # 6. Update extra_data on FileDiff id=2.
        # 7. Update extra_data on FileDiff id=5.
        # 8. Update extra_data on FileDiff id=8.
        with self.assertNumQueries(8):
            files = get_diff_files(diffset=self.diffset,
                                   base_commit=base_commit,
                                   tip_commit=tip_commit)

        expected_results = self._get_filediff_base_mapping_from_details(
            self.get_filediffs_by_details(),
            [
                (
                    (3, 'foo', '257cc56', 'qux', '03b37a0'),
                    (2, 'foo', 'e69de29', 'foo', '257cc56'),
                ),
                (
                    (3, 'corge', 'e69de29', 'corge', 'f248ba3'),
                    None,
                ),
                (
                    (3, 'bar', 'PRE-CREATION', 'bar', '5716ca5'),
                    (2, 'bar', '8e739cc', 'bar', '0000000'),
                ),
            ])

        results = {
            f['filediff']: f['base_filediff']
            for f in files
        }

        self.assertEqual(results, expected_results)

    def test_get_diff_files_with_history_base_tip_ancestors_precomputed(self):
        """Testing get_diff_files for a whole diffset with history with a
        specified base and tip commit when ancestors are precomputed
        """
        self.set_up_filediffs()

        review_request = self.create_review_request(repository=self.repository,
                                                    create_with_history=True)
        review_request.diffset_history.diffsets = [self.diffset]

        for f in self.filediffs:
            f.get_ancestors(minimal=False, filediffs=self.filediffs)

        commits = DiffCommit.objects.in_bulk([2, 3])
        base_commit = commits[2]
        tip_commit = commits[3]

        # Expecting 1 query:
        #
        # 1. Select all FileDiffs for a DiffSet.
        with self.assertNumQueries(1):
            files = get_diff_files(diffset=self.diffset,
                                   base_commit=base_commit,
                                   tip_commit=tip_commit)

        expected_results = self._get_filediff_base_mapping_from_details(
            self.get_filediffs_by_details(),
            [

                (
                    (3, 'foo', '257cc56', 'qux', '03b37a0'),
                    (2, 'foo', 'e69de29', 'foo', '257cc56'),
                ),
                (
                    (3, 'corge', 'e69de29', 'corge', 'f248ba3'),
                    None,
                ),
                (
                    (3, 'bar', 'PRE-CREATION', 'bar', '5716ca5'),
                    (2, 'bar', '8e739cc', 'bar', '0000000'),
                ),
            ])

        results = {
            f['filediff']: f['base_filediff']
            for f in files
        }

        self.assertEqual(results, expected_results)

    def _get_filediff_base_mapping_from_details(self, by_details, details):
        """Return a mapping from FileDiffs to base FileDiffs from the details.

        Args:
            by_details (dict):
                A mapping of FileDiff details to FileDiffs, as returned from
                :py:meth:`BaseFileDiffAncestorTests.get_filediffs_by_details`.

            details (list):
                A list of the details in the form of:

                .. code-block:: python

                   [
                       (filediff_1_details, parent_1_details),
                       (filediff_2_details, parent_2_details),
                   ]

                where each set of details is either ``None`` or a 5-tuple of:

                - :py:attr`FileDiff.commit_id`
                - :py:attr`FileDiff.source_file`
                - :py:attr`FileDiff.source_revision`
                - :py:attr`FileDiff.dest_file`
                - :py:attr`FileDiff.dest_detail`

        Returns:
            dict:
            A mapping of the FileDiffs to their base FileDiffs (or ``None`` if
            there is no base FileDiff).
        """
        return {
            by_details[filediff_details]:
                by_details.get(base_filediff_details)
            for filediff_details, base_filediff_details in details
        }


class GetFileDiffsMatchTests(TestCase):
    """Unit tests for get_filediffs_match."""

    fixtures = ['test_scmtools', 'test_users']

    def setUp(self):
        super(GetFileDiffsMatchTests, self).setUp()

        review_request = self.create_review_request(create_repository=True)
        self.diffset = self.create_diffset(review_request)

    def test_with_filediff_none(self):
        """Testing get_filediffs_match with either filediff as None"""
        filediff = self.create_filediff(self.diffset, save=False)

        self.assertFalse(get_filediffs_match(filediff, None))
        self.assertFalse(get_filediffs_match(None, filediff))

        message = 'filediff1 and filediff2 cannot both be None'

        with self.assertRaisesMessage(ValueError, message):
            self.assertFalse(get_filediffs_match(None, None))

    def test_with_diffs_equal(self):
        """Testing get_filediffs_match with diffs equal"""
        filediff1 = self.create_filediff(self.diffset,
                                         diff=b'abc',
                                         save=False)
        filediff2 = self.create_filediff(self.diffset,
                                         diff=b'abc',
                                         save=False)

        self.assertTrue(get_filediffs_match(filediff1, filediff2))

    def test_with_deleted_true(self):
        """Testing get_filediffs_match with deleted flags both set"""
        self.assertTrue(get_filediffs_match(
            self.create_filediff(self.diffset,
                                 diff=b'abc',
                                 status=FileDiff.DELETED,
                                 save=False),
            self.create_filediff(self.diffset,
                                 diff=b'def',
                                 status=FileDiff.DELETED,
                                 save=False)))

    def test_with_sha256_equal(self):
        """Testing get_filediffs_match with patched SHA256 hashes equal"""
        filediff1 = self.create_filediff(self.diffset,
                                         diff=b'abc',
                                         save=False)
        filediff2 = self.create_filediff(self.diffset,
                                         diff=b'def',
                                         save=False)

        filediff1.extra_data['patched_sha256'] = 'abc123'
        filediff2.extra_data['patched_sha256'] = 'abc123'

        self.assertTrue(get_filediffs_match(filediff1, filediff2))

    def test_with_sha1_equal(self):
        """Testing get_filediffs_match with patched SHA1 hashes equal"""
        filediff1 = self.create_filediff(self.diffset,
                                         diff=b'abc',
                                         save=False)
        filediff2 = self.create_filediff(self.diffset,
                                         diff=b'def',
                                         save=False)

        filediff1.extra_data['patched_sha1'] = 'abc123'
        filediff2.extra_data['patched_sha1'] = 'abc123'

        self.assertTrue(get_filediffs_match(filediff1, filediff2))

    def test_with_sha1_not_equal(self):
        """Testing get_filediffs_match with patched SHA1 hashes not equal"""
        filediff1 = self.create_filediff(self.diffset,
                                         diff=b'abc',
                                         save=False)
        filediff2 = self.create_filediff(self.diffset,
                                         diff=b'def',
                                         save=False)

        filediff1.extra_data['patched_sha1'] = 'abc123'
        filediff2.extra_data['patched_sha1'] = 'def456'

        self.assertFalse(get_filediffs_match(filediff1, filediff2))

    def test_with_sha256_not_equal_and_sha1_equal(self):
        """Testing get_filediffs_match with patched SHA256 hashes not equal
        and patched SHA1 hashes equal
        """
        filediff1 = self.create_filediff(self.diffset,
                                         diff=b'abc',
                                         save=False)
        filediff2 = self.create_filediff(self.diffset,
                                         diff=b'def',
                                         save=False)

        filediff1.extra_data.update({
            'patched_sha256': 'abc123',
            'patched_sha1': 'abcdef',
        })
        filediff2.extra_data.update({
            'patched_sha256': 'def456',
            'patched_sha1': 'abcdef',
        })

        self.assertFalse(get_filediffs_match(filediff1, filediff2))


class GetMatchedInterdiffFilesTests(TestCase):
    """Unit tests for get_matched_interdiff_files."""

    @add_fixtures(['test_users', 'test_scmtools'])
    def test_with_simple_matches(self):
        """Testing get_matched_interdiff_files with simple source file matches
        """
        repository = self.create_repository(tool_name='Git')
        review_request = self.create_review_request(repository=repository)

        diffset = self.create_diffset(review_request=review_request,
                                      revision=1)

        filediff1 = self.create_filediff(
            diffset=diffset,
            source_file='foo.txt',
            source_revision=123,
            dest_file='foo.txt',
            diff=b'diff1')

        filediff2 = self.create_filediff(
            diffset=diffset,
            source_file='foo2.txt',
            source_revision=123,
            dest_file='foo2.txt',
            diff=b'diff2')

        interdiffset = self.create_diffset(review_request=review_request,
                                           revision=2)

        interfilediff1 = self.create_filediff(
            diffset=interdiffset,
            source_file='foo.txt',
            source_revision=123,
            dest_file='foo.txt',
            diff=b'interdiff1')

        interfilediff2 = self.create_filediff(
            diffset=interdiffset,
            source_file='foo2.txt',
            source_revision=123,
            dest_file='foo2.txt',
            diff=b'interdiff2')

        matched_files = get_matched_interdiff_files(
            tool=repository.get_scmtool(),
            filediffs=[filediff1, filediff2],
            interfilediffs=[interfilediff1, interfilediff2])

        self.assertEqual(
            list(matched_files),
            [
                (filediff1, interfilediff1),
                (filediff2, interfilediff2),
            ])

    @add_fixtures(['test_users', 'test_scmtools'])
    def test_with_new_added_file_left(self):
        """Testing get_matched_interdiff_files with new added file on left
        side only
        """
        repository = self.create_repository(tool_name='Git')
        review_request = self.create_review_request(repository=repository)

        diffset = self.create_diffset(review_request=review_request,
                                      revision=1)

        filediff1 = self.create_filediff(
            diffset=diffset,
            source_file='foo.txt',
            source_revision=123,
            dest_file='foo.txt',
            diff=b'diff1')

        filediff2 = self.create_filediff(
            diffset=diffset,
            source_file='foo2.txt',
            source_revision=PRE_CREATION,
            dest_file='foo2.txt',
            diff=b'diff2')

        interdiffset = self.create_diffset(review_request=review_request,
                                           revision=2)

        interfilediff1 = self.create_filediff(
            diffset=interdiffset,
            source_file='foo.txt',
            source_revision=123,
            dest_file='foo.txt',
            diff=b'interdiff1')

        matched_files = get_matched_interdiff_files(
            tool=repository.get_scmtool(),
            filediffs=[filediff1, filediff2],
            interfilediffs=[interfilediff1])

        self.assertEqual(
            list(matched_files),
            [
                (filediff1, interfilediff1),
                (filediff2, None),
            ])

    @add_fixtures(['test_users', 'test_scmtools'])
    def test_with_new_added_file_right(self):
        """Testing get_matched_interdiff_files with new added file on right
        side only
        """
        repository = self.create_repository(tool_name='Git')
        review_request = self.create_review_request(repository=repository)

        diffset = self.create_diffset(review_request=review_request,
                                      revision=1)

        filediff1 = self.create_filediff(
            diffset=diffset,
            source_file='foo.txt',
            source_revision=123,
            dest_file='foo.txt',
            diff=b'diff1')

        interdiffset = self.create_diffset(review_request=review_request,
                                           revision=2)

        interfilediff1 = self.create_filediff(
            diffset=interdiffset,
            source_file='foo.txt',
            source_revision=123,
            dest_file='foo.txt',
            diff=b'interdiff1')

        interfilediff2 = self.create_filediff(
            diffset=interdiffset,
            source_file='foo2.txt',
            source_revision=PRE_CREATION,
            dest_file='foo2.txt',
            diff=b'interdiff2')

        matched_files = get_matched_interdiff_files(
            tool=repository.get_scmtool(),
            filediffs=[filediff1],
            interfilediffs=[interfilediff1, interfilediff2])

        self.assertEqual(
            list(matched_files),
            [
                (filediff1, interfilediff1),
                (None, interfilediff2),
            ])

    @add_fixtures(['test_users', 'test_scmtools'])
    def test_with_new_added_file_both(self):
        """Testing get_matched_interdiff_files with new added file on both
        sides
        """
        repository = self.create_repository(tool_name='Git')
        review_request = self.create_review_request(repository=repository)

        diffset = self.create_diffset(review_request=review_request,
                                      revision=1)

        filediff1 = self.create_filediff(
            diffset=diffset,
            source_file='foo.txt',
            source_revision=123,
            dest_file='foo.txt',
            diff=b'diff1')

        filediff2 = self.create_filediff(
            diffset=diffset,
            source_file='foo2.txt',
            source_revision=PRE_CREATION,
            dest_file='foo2.txt',
            diff=b'diff2')

        interdiffset = self.create_diffset(review_request=review_request,
                                           revision=2)

        interfilediff1 = self.create_filediff(
            diffset=interdiffset,
            source_file='foo.txt',
            source_revision=123,
            dest_file='foo.txt',
            diff=b'interdiff1')

        interfilediff2 = self.create_filediff(
            diffset=interdiffset,
            source_file='foo2.txt',
            source_revision=PRE_CREATION,
            dest_file='foo2.txt',
            diff=b'interdiff2')

        matched_files = get_matched_interdiff_files(
            tool=repository.get_scmtool(),
            filediffs=[filediff1, filediff2],
            interfilediffs=[interfilediff1, interfilediff2])

        self.assertEqual(
            list(matched_files),
            [
                (filediff1, interfilediff1),
                (filediff2, interfilediff2),
            ])

    @add_fixtures(['test_users', 'test_scmtools'])
    def test_with_new_deleted_file_left(self):
        """Testing get_matched_interdiff_files with new deleted file on left
        side only
        """
        repository = self.create_repository(tool_name='Git')
        review_request = self.create_review_request(repository=repository)

        diffset = self.create_diffset(review_request=review_request,
                                      revision=1)

        filediff1 = self.create_filediff(
            diffset=diffset,
            source_file='foo.txt',
            source_revision=123,
            dest_file='foo.txt',
            diff=b'diff1')

        filediff2 = self.create_filediff(
            diffset=diffset,
            source_file='foo2.txt',
            source_revision=123,
            dest_file='foo2.txt',
            status=FileDiff.DELETED,
            diff=b'diff2')

        interdiffset = self.create_diffset(review_request=review_request,
                                           revision=2)

        interfilediff1 = self.create_filediff(
            diffset=interdiffset,
            source_file='foo.txt',
            source_revision=123,
            dest_file='foo.txt',
            diff=b'interdiff1')

        matched_files = get_matched_interdiff_files(
            tool=repository.get_scmtool(),
            filediffs=[filediff1, filediff2],
            interfilediffs=[interfilediff1])

        self.assertEqual(
            list(matched_files),
            [
                (filediff1, interfilediff1),
                (filediff2, None),
            ])

    @add_fixtures(['test_users', 'test_scmtools'])
    def test_with_new_deleted_file_right(self):
        """Testing get_matched_interdiff_files with new deleted file on right
        side only
        """
        repository = self.create_repository(tool_name='Git')
        review_request = self.create_review_request(repository=repository)

        diffset = self.create_diffset(review_request=review_request,
                                      revision=1)

        filediff1 = self.create_filediff(
            diffset=diffset,
            source_file='foo.txt',
            source_revision=123,
            dest_file='foo.txt',
            diff=b'diff1')

        interdiffset = self.create_diffset(review_request=review_request,
                                           revision=2)

        interfilediff1 = self.create_filediff(
            diffset=interdiffset,
            source_file='foo.txt',
            source_revision=123,
            dest_file='foo.txt',
            diff=b'interdiff1')

        interfilediff2 = self.create_filediff(
            diffset=interdiffset,
            source_file='foo2.txt',
            source_revision=123,
            dest_file='foo2.txt',
            status=FileDiff.DELETED,
            diff=b'interdiff2')

        matched_files = get_matched_interdiff_files(
            tool=repository.get_scmtool(),
            filediffs=[filediff1],
            interfilediffs=[interfilediff1, interfilediff2])

        self.assertEqual(
            list(matched_files),
            [
                (filediff1, interfilediff1),
                (None, interfilediff2),
            ])

    @add_fixtures(['test_users', 'test_scmtools'])
    def test_with_new_deleted_file_both(self):
        """Testing get_matched_interdiff_files with new deleted file on both
        sides
        """
        repository = self.create_repository(tool_name='Git')
        review_request = self.create_review_request(repository=repository)

        diffset = self.create_diffset(review_request=review_request,
                                      revision=1)

        filediff1 = self.create_filediff(
            diffset=diffset,
            source_file='foo.txt',
            source_revision=123,
            dest_file='foo.txt',
            diff=b'diff1')

        filediff2 = self.create_filediff(
            diffset=diffset,
            source_file='foo2.txt',
            source_revision=123,
            dest_file='foo2.txt',
            status=FileDiff.DELETED,
            diff=b'diff2')

        interdiffset = self.create_diffset(review_request=review_request,
                                           revision=2)

        interfilediff1 = self.create_filediff(
            diffset=interdiffset,
            source_file='foo.txt',
            source_revision=123,
            dest_file='foo.txt',
            diff=b'interdiff1')

        interfilediff2 = self.create_filediff(
            diffset=interdiffset,
            source_file='foo2.txt',
            source_revision=123,
            dest_file='foo2.txt',
            status=FileDiff.DELETED,
            diff=b'interdiff2')

        matched_files = get_matched_interdiff_files(
            tool=repository.get_scmtool(),
            filediffs=[filediff1, filediff2],
            interfilediffs=[interfilediff1, interfilediff2])

        self.assertEqual(
            list(matched_files),
            [
                (filediff1, interfilediff1),
                (filediff2, interfilediff2),
            ])

    @add_fixtures(['test_users', 'test_scmtools'])
    def test_with_new_modified_file_right(self):
        """Testing get_matched_interdiff_files with new modified file on
        right side
        """
        repository = self.create_repository(tool_name='Git')
        review_request = self.create_review_request(repository=repository)

        diffset = self.create_diffset(review_request=review_request,
                                      revision=1)

        filediff1 = self.create_filediff(
            diffset=diffset,
            source_file='foo.txt',
            source_revision=123,
            dest_file='foo.txt',
            diff=b'diff1')

        interdiffset = self.create_diffset(review_request=review_request,
                                           revision=2)

        interfilediff1 = self.create_filediff(
            diffset=interdiffset,
            source_file='foo.txt',
            source_revision=123,
            dest_file='foo.txt',
            diff=b'interdiff1')

        interfilediff2 = self.create_filediff(
            diffset=interdiffset,
            source_file='foo2.txt',
            source_revision=123,
            dest_file='foo2.txt',
            diff=b'interdiff2')

        matched_files = get_matched_interdiff_files(
            tool=repository.get_scmtool(),
            filediffs=[filediff1],
            interfilediffs=[interfilediff1, interfilediff2])

        self.assertEqual(
            list(matched_files),
            [
                (filediff1, interfilediff1),
                (None, interfilediff2),
            ])

    @add_fixtures(['test_users', 'test_scmtools'])
    def test_with_reverted_file(self):
        """Testing get_matched_interdiff_files with reverted file"""
        repository = self.create_repository(tool_name='Git')
        review_request = self.create_review_request(repository=repository)

        diffset = self.create_diffset(review_request=review_request,
                                      revision=1)

        filediff1 = self.create_filediff(
            diffset=diffset,
            source_file='foo.txt',
            source_revision=123,
            dest_file='foo.txt',
            diff=b'diff1')

        filediff2 = self.create_filediff(
            diffset=diffset,
            source_file='foo2.txt',
            source_revision=123,
            dest_file='foo2.txt',
            diff=b'diff2')

        interdiffset = self.create_diffset(review_request=review_request,
                                           revision=2)

        interfilediff1 = self.create_filediff(
            diffset=interdiffset,
            source_file='foo.txt',
            source_revision=123,
            dest_file='foo.txt',
            diff=b'interdiff1')

        matched_files = get_matched_interdiff_files(
            tool=repository.get_scmtool(),
            filediffs=[filediff1, filediff2],
            interfilediffs=[interfilediff1])

        self.assertEqual(
            list(matched_files),
            [
                (filediff1, interfilediff1),
                (filediff2, None),
            ])

    @add_fixtures(['test_users', 'test_scmtools'])
    def test_with_both_renames(self):
        """Testing get_matched_interdiff_files with matching renames on both
        sides
        """
        repository = self.create_repository(tool_name='Git')
        review_request = self.create_review_request(repository=repository)

        diffset = self.create_diffset(review_request=review_request,
                                      revision=1)

        filediff1 = self.create_filediff(
            diffset=diffset,
            source_file='foo.txt',
            source_revision=123,
            dest_file='foo.txt',
            diff=b'diff1')

        filediff2 = self.create_filediff(
            diffset=diffset,
            source_file='foo.txt',
            source_revision=123,
            dest_file='foo2.txt',
            diff=b'diff2')

        interdiffset = self.create_diffset(review_request=review_request,
                                           revision=2)

        interfilediff1 = self.create_filediff(
            diffset=interdiffset,
            source_file='foo.txt',
            source_revision=123,
            dest_file='foo.txt',
            diff=b'interdiff1')

        interfilediff2 = self.create_filediff(
            diffset=interdiffset,
            source_file='foo.txt',
            source_revision=123,
            dest_file='foo2.txt',
            diff=b'interdiff2')

        matched_files = get_matched_interdiff_files(
            tool=repository.get_scmtool(),
            filediffs=[filediff1, filediff2],
            interfilediffs=[interfilediff1, interfilediff2])

        self.assertEqual(
            list(matched_files),
            [
                (filediff1, interfilediff1),
                (filediff2, interfilediff2),
            ])

    @add_fixtures(['test_users', 'test_scmtools'])
    def test_with_new_renames(self):
        """Testing get_matched_interdiff_files with modified on left side,
        modified + renamed on right
        """
        repository = self.create_repository(tool_name='Git')
        review_request = self.create_review_request(repository=repository)

        diffset = self.create_diffset(review_request=review_request,
                                      revision=1)

        filediff1 = self.create_filediff(
            diffset=diffset,
            source_file='foo.txt',
            source_revision=123,
            dest_file='foo.txt',
            diff=b'diff1')

        filediff2 = self.create_filediff(
            diffset=diffset,
            source_file='foo2.txt',
            source_revision=123,
            dest_file='foo2.txt',
            diff=b'diff2')

        interdiffset = self.create_diffset(review_request=review_request,
                                           revision=2)

        interfilediff1 = self.create_filediff(
            diffset=interdiffset,
            source_file='foo.txt',
            source_revision=123,
            dest_file='foo.txt',
            diff=b'interdiff1')

        interfilediff2 = self.create_filediff(
            diffset=interdiffset,
            source_file='foo2.txt',
            source_revision=123,
            dest_file='foo3.txt',
            diff=b'interdiff2')

        matched_files = get_matched_interdiff_files(
            tool=repository.get_scmtool(),
            filediffs=[filediff1, filediff2],
            interfilediffs=[interfilediff1, interfilediff2])

        self.assertEqual(
            list(matched_files),
            [
                (filediff1, interfilediff1),
                (filediff2, interfilediff2),
            ])

    @add_fixtures(['test_users', 'test_scmtools'])
    def test_with_multiple_copies(self):
        """Testing get_matched_interdiff_files with multiple copies of file
        from left on right
        """
        repository = self.create_repository(tool_name='Git')
        review_request = self.create_review_request(repository=repository)

        diffset = self.create_diffset(review_request=review_request,
                                      revision=1)

        filediff1 = self.create_filediff(
            diffset=diffset,
            source_file='foo.txt',
            source_revision=123,
            dest_file='foo.txt',
            diff=b'diff1')

        filediff2 = self.create_filediff(
            diffset=diffset,
            source_file='foo2.txt',
            source_revision=123,
            dest_file='foo2.txt',
            diff=b'diff2')

        interdiffset = self.create_diffset(review_request=review_request,
                                           revision=2)

        interfilediff1 = self.create_filediff(
            diffset=interdiffset,
            source_file='foo.txt',
            source_revision=123,
            dest_file='foo.txt',
            diff=b'interdiff1')

        interfilediff2 = self.create_filediff(
            diffset=interdiffset,
            source_file='foo2.txt',
            source_revision=123,
            dest_file='foo3.txt',
            diff=b'interdiff2')

        interfilediff3 = self.create_filediff(
            diffset=interdiffset,
            source_file='foo2.txt',
            source_revision=123,
            dest_file='foo4.txt',
            diff=b'interdiff3')

        matched_files = get_matched_interdiff_files(
            tool=repository.get_scmtool(),
            filediffs=[filediff1, filediff2],
            interfilediffs=[interfilediff1, interfilediff2, interfilediff3])

        self.assertEqual(
            list(matched_files),
            [
                (filediff1, interfilediff1),
                (filediff2, interfilediff2),
                (filediff2, interfilediff3),
            ])

    @add_fixtures(['test_users', 'test_scmtools'])
    def test_with_added_left_only(self):
        """Testing get_matched_interdiff_files with file added in left only"""
        repository = self.create_repository(tool_name='Git')
        review_request = self.create_review_request(repository=repository)

        diffset = self.create_diffset(review_request=review_request,
                                      revision=1)

        filediff1 = self.create_filediff(
            diffset=diffset,
            source_file='foo.txt',
            source_revision=PRE_CREATION,
            dest_file='foo.txt',
            dest_detail='124',
            diff=b'diff1')

        filediff2 = self.create_filediff(
            diffset=diffset,
            source_file='foo2.txt',
            source_revision=123,
            dest_file='foo2.txt',
            dest_detail='124',
            diff=b'diff2')

        interdiffset = self.create_diffset(review_request=review_request,
                                           revision=2)

        interfilediff1 = self.create_filediff(
            diffset=interdiffset,
            source_file='foo.txt',
            source_revision=123,
            dest_file='foo.txt',
            dest_detail='124',
            diff=b'interdiff1')

        interfilediff2 = self.create_filediff(
            diffset=interdiffset,
            source_file='foo2.txt',
            source_revision=PRE_CREATION,
            dest_file='foo3.txt',
            dest_detail='125',
            diff=b'interdiff2')

        matched_files = get_matched_interdiff_files(
            tool=repository.get_scmtool(),
            filediffs=[filediff1, filediff2],
            interfilediffs=[interfilediff1, interfilediff2])

        self.assertEqual(
            list(matched_files),
            [
                (filediff1, interfilediff1),
                (filediff2, None),
                (None, interfilediff2),
            ])

    @add_fixtures(['test_users', 'test_scmtools'])
    def test_with_deleted_right_only(self):
        """Testing get_matched_interdiff_files with file deleted in right only
        """
        repository = self.create_repository(tool_name='Git')
        review_request = self.create_review_request(repository=repository)

        diffset = self.create_diffset(review_request=review_request,
                                      revision=1)

        filediff1 = self.create_filediff(
            diffset=diffset,
            source_file='foo.txt',
            source_revision='123',
            dest_file='foo.txt',
            diff=b'diff1')

        filediff2 = self.create_filediff(
            diffset=diffset,
            source_file='foo2.txt',
            source_revision=123,
            dest_file='foo2.txt',
            status=FileDiff.DELETED,
            diff=b'diff2')

        interdiffset = self.create_diffset(review_request=review_request,
                                           revision=2)

        interfilediff1 = self.create_filediff(
            diffset=interdiffset,
            source_file='foo.txt',
            source_revision=123,
            dest_file='foo.txt',
            status=FileDiff.DELETED,
            diff=b'interdiff1')

        interfilediff2 = self.create_filediff(
            diffset=interdiffset,
            source_file='foo2.txt',
            source_revision=123,
            dest_file='foo3.txt',
            diff=b'interdiff2')

        matched_files = get_matched_interdiff_files(
            tool=repository.get_scmtool(),
            filediffs=[filediff1, filediff2],
            interfilediffs=[interfilediff1, interfilediff2])

        self.assertEqual(
            list(matched_files),
            [
                (filediff1, interfilediff1),
                (filediff2, None),
                (None, interfilediff2),
            ])

    @add_fixtures(['test_users', 'test_scmtools'])
    def test_with_same_names_multiple_ops(self):
        """Testing get_matched_interdiff_files with same names and multiple
        operation (pathological case)
        """
        repository = self.create_repository(tool_name='Git')
        review_request = self.create_review_request(repository=repository)

        diffset = self.create_diffset(review_request=review_request,
                                      revision=1)

        filediff1 = self.create_filediff(
            diffset=diffset,
            source_file='foo.txt',
            source_revision=PRE_CREATION,
            dest_file='foo.txt',
            diff=b'diff1')

        filediff2 = self.create_filediff(
            diffset=diffset,
            source_file='foo.txt',
            source_revision=123,
            dest_file='foo.txt',
            diff=b'diff2')

        filediff3 = self.create_filediff(
            diffset=diffset,
            source_file='foo.txt',
            source_revision=123,
            dest_file='foo2.txt',
            diff=b'diff3')

        filediff4 = self.create_filediff(
            diffset=diffset,
            source_file='foo.txt',
            source_revision=123,
            dest_file='foo.txt',
            status=FileDiff.DELETED,
            diff=b'diff1')

        interdiffset = self.create_diffset(review_request=review_request,
                                           revision=2)

        interfilediff1 = self.create_filediff(
            diffset=interdiffset,
            source_file='foo.txt',
            source_revision=123,
            dest_file='foo3.txt',
            diff=b'interdiff1')

        interfilediff2 = self.create_filediff(
            diffset=interdiffset,
            source_file='foo.txt',
            source_revision=123,
            dest_file='foo2.txt',
            diff=b'interdiff2')

        interfilediff3 = self.create_filediff(
            diffset=interdiffset,
            source_file='foo.txt',
            source_revision=123,
            dest_file='foo3.txt',
            diff=b'interdiff3')

        interfilediff4 = self.create_filediff(
            diffset=interdiffset,
            source_file='foo.txt',
            source_revision=123,
            dest_file='foo.txt',
            status=FileDiff.DELETED,
            diff=b'interdiff4')

        interfilediff5 = self.create_filediff(
            diffset=interdiffset,
            source_file='foo.txt',
            source_revision=PRE_CREATION,
            dest_file='foo.txt',
            diff=b'interdiff5')

        matched_files = get_matched_interdiff_files(
            tool=repository.get_scmtool(),
            filediffs=[filediff1, filediff2, filediff3, filediff4],
            interfilediffs=[interfilediff1, interfilediff2, interfilediff3,
                            interfilediff4, interfilediff5])

        self.assertEqual(
            list(matched_files),
            [
                (filediff1, interfilediff5),
                (filediff3, interfilediff2),
                (filediff4, interfilediff4),
                (filediff2, interfilediff1),
                (filediff2, interfilediff3),
            ])

    @add_fixtures(['test_users', 'test_scmtools'])
    def test_with_new_file_same_name(self):
        """Testing get_matched_interdiff_files with new file on right with
        same name from left
        """
        repository = self.create_repository(tool_name='Git')
        review_request = self.create_review_request(repository=repository)

        diffset = self.create_diffset(review_request=review_request,
                                      revision=1)
        interdiffset = self.create_diffset(review_request=review_request,
                                           revision=2)

        # Modified in revision 1 and in revision 2. Match.
        filediff1 = self.create_filediff(
            diffset=diffset,
            source_file='foo.txt',
            source_revision=123,
            dest_file='foo.txt',
            dest_detail='124',
            diff=b'diff1')

        interfilediff1 = self.create_filediff(
            diffset=interdiffset,
            source_file='foo.txt',
            source_revision=123,
            dest_file='foo.txt',
            dest_detail='124',
            diff=b'interdiff1')

        # Modified in revision 1. Re-created in revision 2 with the same
        # revision (implying an edge case where the file was deleted in a
        # parent diff and re-introduced in the main diff, turning into what
        # looks like a modification in the FileDiff).
        filediff2 = self.create_filediff(
            diffset=diffset,
            source_file='foo2.txt',
            source_revision=123,
            dest_file='foo2.txt',
            dest_detail='124',
            diff=b'diff2')

        interfilediff2 = self.create_filediff(
            diffset=interdiffset,
            source_file='foo2.txt',
            source_revision=PRE_CREATION,
            dest_file='foo2.txt',
            dest_detail='124',
            diff=b'interdiff2')

        # Modified in revision 1. Re-created in revision 2 with a new revision
        # (implying it was deleted upstream).
        filediff3 = self.create_filediff(
            diffset=diffset,
            source_file='foo3.txt',
            source_revision=123,
            dest_file='foo3.txt',
            dest_detail='124',
            diff=b'diff3')

        interfilediff3 = self.create_filediff(
            diffset=interdiffset,
            source_file='foo3.txt',
            source_revision=PRE_CREATION,
            dest_file='foo3.txt',
            dest_detail='125',
            diff=b'interdiff3')

        matched_files = get_matched_interdiff_files(
            tool=repository.get_scmtool(),
            filediffs=[filediff1, filediff2, filediff3],
            interfilediffs=[interfilediff1, interfilediff2, interfilediff3])

        self.assertEqual(
            list(matched_files),
            [
                (filediff1, interfilediff1),
                (filediff2, interfilediff2),
                (filediff3, None),
                (None, interfilediff3),
            ])


class GetLineChangedRegionsTests(TestCase):
    """Unit tests for get_line_changed_regions."""

    def test_get_line_changed_regions(self):
        """Testing get_line_changed_regions"""
        def deep_equal(A, B):
            typea, typeb = type(A), type(B)
            self.assertEqual(typea, typeb)

            if typea is tuple or typea is list:
                for a, b in zip_longest(A, B):
                    deep_equal(a, b)
            else:
                self.assertEqual(A, B)

        deep_equal(get_line_changed_regions(None, None),
                   (None, None))

        old = 'submitter = models.ForeignKey(Person, verbose_name="Submitter")'
        new = 'submitter = models.ForeignKey(User, verbose_name="Submitter")'
        regions = get_line_changed_regions(old, new)
        deep_equal(regions, ([(30, 36)], [(30, 34)]))

        old = '-from reviews.models import ReviewRequest, Person, Group'
        new = '+from .reviews.models import ReviewRequest, Group'
        regions = get_line_changed_regions(old, new)
        deep_equal(regions, ([(0, 1), (6, 6), (43, 51)],
                             [(0, 1), (6, 7), (44, 44)]))

        old = 'abcdefghijklm'
        new = 'nopqrstuvwxyz'
        regions = get_line_changed_regions(old, new)
        deep_equal(regions, (None, None))


class GetDisplayedDiffLineRangesTests(TestCase):
    """Unit tests for get_displayed_diff_line_ranges."""

    def test_with_delete_single_lines(self):
        """Testing get_displayed_diff_line_ranges with delete chunk and single
        virtual line
        """
        chunks = [
            {
                'change': 'delete',
                'lines': [
                    (10, 20, 'deleted line', [], '', '', [], False),
                    # ...
                    (50, 60, 'deleted line', [], '', '', [], False),
                ],
            },
        ]

        self.assertEqual(
            get_displayed_diff_line_ranges(chunks, 20, 20),
            ({
                'display_range': (30, 30),
                'virtual_range': (20, 20),
                'chunk_range': (chunks[0], chunks[0]),
            }, None))

    def test_with_delete_mutiple_lines(self):
        """Testing get_displayed_diff_line_ranges with delete chunk and multiple
        virtual lines
        """
        chunks = [
            {
                'change': 'delete',
                'lines': [
                    (10, 20, 'deleted line', [], '', '', [], False),
                    # ...
                    (50, 60, 'deleted line', [], '', '', [], False),
                ],
            },
        ]

        self.assertEqual(
            get_displayed_diff_line_ranges(chunks, 20, 21),
            ({
                'display_range': (30, 31),
                'virtual_range': (20, 21),
                'chunk_range': (chunks[0], chunks[0]),
            }, None))

    def test_with_replace_single_line(self):
        """Testing get_displayed_diff_line_ranges with replace chunk and single
        virtual line
        """
        chunks = [
            {
                'change': 'replace',
                'lines': [
                    (10, 20, 'foo', [], 30, 'replaced line', [], False),
                    # ...
                    (50, 60, 'foo', [], 70, 'replaced line', [], False),
                ],
            },
        ]

        self.assertEqual(
            get_displayed_diff_line_ranges(chunks, 20, 20),
            ({
                'display_range': (30, 30),
                'virtual_range': (20, 20),
                'chunk_range': (chunks[0], chunks[0]),
            }, {
                'display_range': (40, 40),
                'virtual_range': (20, 20),
                'chunk_range': (chunks[0], chunks[0]),
            }))

    def test_with_replace_multiple_lines(self):
        """Testing get_displayed_diff_line_ranges with replace chunk and
        multiple virtual lines
        """
        chunks = [
            {
                'change': 'replace',
                'lines': [
                    (10, 20, 'foo', [], 30, 'replaced line', [], False),
                    # ...
                    (50, 60, 'foo', [], 70, 'replaced line', [], False),
                ],
            },
        ]

        self.assertEqual(
            get_displayed_diff_line_ranges(chunks, 20, 21),
            ({
                'display_range': (30, 31),
                'virtual_range': (20, 21),
                'chunk_range': (chunks[0], chunks[0]),
            }, {
                'display_range': (40, 41),
                'virtual_range': (20, 21),
                'chunk_range': (chunks[0], chunks[0]),
            }))

    def test_with_insert_single_line(self):
        """Testing get_displayed_diff_line_ranges with insert chunk and single
        virtual line
        """
        chunks = [
            {
                'change': 'insert',
                'lines': [
                    (10, '', '', [], 20, 'inserted line', [], False),
                    # ...
                    (50, '', '', [], 60, 'inserted line', [], False),
                ],
            },
        ]

        self.assertEqual(
            get_displayed_diff_line_ranges(chunks, 20, 20),
            (None, {
                'display_range': (30, 30),
                'virtual_range': (20, 20),
                'chunk_range': (chunks[0], chunks[0]),
            }))

    def test_with_insert_multiple_lines(self):
        """Testing get_displayed_diff_line_ranges with insert chunk and multiple
        virtual lines
        """
        chunks = [
            {
                'change': 'insert',
                'lines': [
                    (10, '', '', [], 20, 'inserted line', [], False),
                    # ...
                    (50, '', '', [], 60, 'inserted line', [], False),
                ],
            },
        ]

        self.assertEqual(
            get_displayed_diff_line_ranges(chunks, 20, 21),
            (None, {
                'display_range': (30, 31),
                'virtual_range': (20, 21),
                'chunk_range': (chunks[0], chunks[0]),
            }))

    def test_with_fake_equal_orig(self):
        """Testing get_displayed_diff_line_ranges with fake equal from
        original side of interdiff
        """
        chunks = [
            {
                'change': 'equal',
                'lines': [
                    (10, '', '', [], 20, 'inserted line', [], False),
                    # ...
                    (50, '', '', [], 60, 'inserted line', [], False),
                ],
            },
        ]

        self.assertEqual(
            get_displayed_diff_line_ranges(chunks, 20, 21),
            (None, {
                'display_range': (30, 31),
                'virtual_range': (20, 21),
                'chunk_range': (chunks[0], chunks[0]),
            }))

    def test_with_fake_equal_patched(self):
        """Testing get_displayed_diff_line_ranges with fake equal from
        patched side of interdiff
        """
        chunks = [
            {
                'change': 'equal',
                'lines': [
                    (10, 20, 'deleted line', [], '', '', [], False),
                    # ...
                    (50, 60, 'deleted line', [], '', '', [], False),
                ],
            },
        ]

        self.assertEqual(
            get_displayed_diff_line_ranges(chunks, 20, 21),
            ({
                'display_range': (30, 31),
                'virtual_range': (20, 21),
                'chunk_range': (chunks[0], chunks[0]),
            }, None))

    def test_with_spanning_insert_delete(self):
        """Testing get_displayed_diff_line_ranges with spanning delete and
        insert
        """
        chunks = [
            {
                'change': 'delete',
                'lines': [
                    (10, 20, 'deleted line', [], '', '', [], False),
                    # ...
                    (50, 60, 'deleted line', [], '', '', [], False),
                ],
            },
            {
                'change': 'insert',
                'lines': [
                    (51, '', '', [], 61, 'inserted line', [], False),
                    # ...
                    (100, '', '', [], 110, 'inserted line', [], False),
                ],
            },
            {
                'change': 'equal',
                'lines': [
                    (101, 61, 'equal line', [], 111, 'equal line', [],
                     False),
                    # ...
                    (200, 160, 'equal line', [], 210, 'equal line', [],
                     False),
                ],
            },
        ]

        self.assertEqual(
            get_displayed_diff_line_ranges(chunks, 20, 69),
            ({
                'display_range': (30, 60),
                'virtual_range': (20, 50),
                'chunk_range': (chunks[0], chunks[0]),
            }, {
                'display_range': (61, 79),
                'virtual_range': (51, 69),
                'chunk_range': (chunks[1], chunks[1]),
            }))

    def test_with_spanning_delete_insert(self):
        """Testing get_displayed_diff_line_ranges with spanning insert and
        delete
        """
        chunks = [
            {
                'change': 'insert',
                'lines': [
                    (10, '', '', [], 20, 'inserted line', [], False),
                    # ...
                    (50, '', '', [], 60, 'inserted line', [], False),
                ],
            },
            {
                'change': 'delete',
                'lines': [
                    (51, 61, 'inserted line', [], '', '', [], False),
                    # ...
                    (100, 110, 'inserted line', [], '', '', [], False),
                ],
            },
            {
                'change': 'equal',
                'lines': [
                    (101, 111, 'equal line', [], 61, 'equal line', [],
                     False),
                    # ...
                    (200, 210, 'equal line', [], 160, 'equal line', [],
                     False),
                ],
            },
        ]

        self.assertEqual(
            get_displayed_diff_line_ranges(chunks, 20, 69),
            ({
                'display_range': (61, 79),
                'virtual_range': (51, 69),
                'chunk_range': (chunks[1], chunks[1]),
            }, {
                'display_range': (30, 60),
                'virtual_range': (20, 50),
                'chunk_range': (chunks[0], chunks[0]),
            }))

    def test_with_spanning_last_chunk(self):
        """Testing get_displayed_diff_line_ranges with spanning chunks through
        last chunk
        """
        chunks = [
            {
                'change': 'delete',
                'lines': [
                    (10, 20, 'deleted line', [], '', '', [], False),
                    # ...
                    (50, 60, 'deleted line', [], '', '', [], False),
                ],
            },
            {
                'change': 'insert',
                'lines': [
                    (51, '', '', [], 61, 'inserted line', [], False),
                    # ...
                    (100, '', '', [], 110, 'inserted line', [], False),
                ],
            },
        ]

        self.assertEqual(
            get_displayed_diff_line_ranges(chunks, 20, 69),
            ({
                'display_range': (30, 60),
                'virtual_range': (20, 50),
                'chunk_range': (chunks[0], chunks[0]),
            }, {
                'display_range': (61, 79),
                'virtual_range': (51, 69),
                'chunk_range': (chunks[1], chunks[1]),
            }))


class DiffExpansionHeaderTests(TestCase):
    """Testing generation of diff expansion headers."""

    def test_find_header_with_filtered_equal(self):
        """Testing finding a header in a file that has filtered equals
        chunks
        """
        # See diffviewer.diffutils.get_file_chunks_in_range for a description
        # of chunks and its elements. We fake the elements of lines here
        # because we only need elements 0, 1, and 4 (of what would be a list).
        chunks = [
            {
                'change': 'equal',
                'meta': {
                    'left_headers': [(1, 'foo')],
                    'right_headers': [],
                },
                'lines': [
                    {
                        0: 1,
                        1: 1,
                        4: '',
                    },
                    {
                        0: 2,
                        1: 2,
                        4: 1,
                    },
                ]
            },
            {
                'change': 'equal',
                'meta': {
                    'left_headers': [],
                    'right_headers': [(2, 'bar')],
                },
                'lines': [
                    {
                        0: 3,
                        1: '',
                        4: 2,
                    },
                    {
                        0: 4,
                        1: 3,
                        4: 3,
                    },
                ]
            }
        ]

        left_header = {
            'line': 1,
            'text': 'foo',
        }
        right_header = {
            'line': 3,
            'text': 'bar',
        }

        self.assertEqual(
            _get_last_header_in_chunks_before_line(chunks, 2),
            {
                'left': left_header,
                'right': None,
            })

        self.assertEqual(
            _get_last_header_in_chunks_before_line(chunks, 4),
            {
                'left': left_header,
                'right': right_header,
            })

    def test_find_header_with_header_oustside_chunk(self):
        """Testing finding a header in a file where the header in a chunk does
        not belong to the chunk it is in
        """
        chunks = [
            {
                'change': 'equal',
                'meta': {
                    'left_headers': [
                        (1, 'foo'),
                        (100, 'bar'),
                    ],
                },
                'lines': [
                    {
                        0: 1,
                        1: 1,
                        4: 1,
                    },
                    {
                        0: 2,
                        1: 2,
                        4: 1,
                    },
                ]
            }
        ]

        self.assertEqual(
            _get_last_header_in_chunks_before_line(chunks, 2),
            {
                'left': {
                    'line': 1,
                    'text': 'foo',
                },
                'right': None,
            })

    @add_fixtures(['test_users', 'test_scmtools'])
    def test_headers_use_correct_line_insert(self):
        """Testing header generation for chunks with insert chunks above"""
        line_number = 27  # This is a header line below the chunk of inserts

        diff = (b"diff --git a/tests.py b/tests.py\n"
                b"index a4fc53e..f2414cc 100644\n"
                b"--- a/tests.py\n"
                b"+++ b/tests.py\n"
                b"@@ -20,6 +20,9 @@ from reviewboard.site.urlresolvers import "
                b"local_site_reverse\n"
                b" from reviewboard.site.models import LocalSite\n"
                b" from reviewboard.webapi.errors import INVALID_REPOSITORY\n"
                b"\n"
                b"+class Foo(object):\n"
                b"+    def bar(self):\n"
                b"+        pass\n"
                b"\n"
                b" class BaseWebAPITestCase(TestCase, EmailTestHelper);\n"
                b"     fixtures = ['test_users', 'test_reviewrequests', 'test_"
                b"scmtools',\n")

        repository = self.create_repository(tool_name='Git')
        review_request = self.create_review_request(repository=repository)
        diffset = self.create_diffset(review_request=review_request)

        filediff = self.create_filediff(
            diffset=diffset, source_file='tests.py', dest_file='tests.py',
            source_revision='a4fc53e08863f5341effb5204b77504c120166ae',
            diff=diff)

        context = {'user': review_request.submitter}

        siteconfig_settings = {
            'diffviewer_syntax_highlighting': False,
        }

        with self.siteconfig_settings(siteconfig_settings,
                                      reload_settings=False):
            header = get_last_header_before_line(context=context,
                                                 filediff=filediff,
                                                 interfilediff=None,
                                                 target_line=line_number)
            chunks = get_file_chunks_in_range(
                context=context,
                filediff=filediff,
                interfilediff=None,
                first_line=1,
                num_lines=get_last_line_number_in_diff(
                    context=context,
                    filediff=filediff,
                    interfilediff=None))

        lines = []

        for chunk in chunks:
            lines.extend(chunk['lines'])

        # The header we find should be before our line number (which has a
        # header itself).
        self.assertTrue(header['right']['line'] < line_number)

        # The line numbers start at 1 and not 0.
        self.assertEqual(header['right']['text'],
                         lines[header['right']['line'] - 1][5])

    @add_fixtures(['test_users', 'test_scmtools'])
    def test_header_correct_line_delete(self):
        """Testing header generation for chunks with delete chunks above"""
        line_number = 53  # This is a header line below the chunk of deletes

        diff = (b"diff --git a/tests.py b/tests.py\n"
                b"index a4fc53e..ba7d34b 100644\n"
                b"--- a/tests.py\n"
                b"+++ b/tests.py\n"
                b"@@ -47,9 +47,6 @@ class BaseWebAPITestCase(TestCase, "
                b"EmailTestHelper);\n"
                b"\n"
                b"         yourself.base_url = 'http;//testserver'\n"
                b"\n"
                b"-    def tearDown(yourself);\n"
                b"-        yourself.client.logout()\n"
                b"-\n"
                b"     def api_func_wrapper(yourself, api_func, path, query, "
                b"expected_status,\n"
                b"                          follow_redirects, expected_"
                b"redirects);\n"
                b"         response = api_func(path, query, follow=follow_"
                b"redirects)\n")

        repository = self.create_repository(tool_name='Git')
        review_request = self.create_review_request(repository=repository)
        diffset = self.create_diffset(review_request=review_request)

        filediff = self.create_filediff(
            diffset=diffset, source_file='tests.py', dest_file='tests.py',
            source_revision='a4fc53e08863f5341effb5204b77504c120166ae',
            diff=diff)

        context = {'user': review_request.submitter}

        siteconfig_settings = {
            'diffviewer_syntax_highlighting': False,
        }

        with self.siteconfig_settings(siteconfig_settings,
                                      reload_settings=False):
            header = get_last_header_before_line(context=context,
                                                 filediff=filediff,
                                                 interfilediff=None,
                                                 target_line=line_number)
            chunks = get_file_chunks_in_range(
                context=context,
                filediff=filediff,
                interfilediff=None,
                first_line=1,
                num_lines=get_last_line_number_in_diff(
                    context=context,
                    filediff=filediff,
                    interfilediff=None))

        lines = []

        for chunk in chunks:
            lines.extend(chunk['lines'])

        # The header we find should be before our line number (which has a
        # header itself).
        self.assertTrue(header['left']['line'] < line_number)

        # The line numbers start at 1 and not 0.
        self.assertEqual(header['left']['text'],
                         lines[header['left']['line'] - 1][2])


class PatchTests(TestCase):
    """Unit tests for patch."""

    def test_patch(self):
        """Testing patch"""
        old = (b'int\n'
               b'main()\n'
               b'{\n'
               b'\tprintf("foo\\n");\n'
               b'}\n')

        new = (b'#include <stdio.h>\n'
               b'\n'
               b'int\n'
               b'main()\n'
               b'{\n'
               b'\tprintf("foo bar\\n");\n'
               b'\treturn 0;\n'
               b'}\n')

        diff = (b'--- foo.c\t2007-01-24 02:11:31.000000000 -0800\n'
                b'+++ foo.c\t2007-01-24 02:14:42.000000000 -0800\n'
                b'@@ -1,5 +1,8 @@\n'
                b'+#include <stdio.h>\n'
                b'+\n'
                b' int\n'
                b' main()\n'
                b' {\n'
                b'-\tprintf("foo\\n");\n'
                b'+\tprintf("foo bar\\n");\n'
                b'+\treturn 0;\n'
                b' }\n')

        patched = patch(diff=diff,
                        orig_file=old,
                        filename='foo.c')
        self.assertEqual(patched, new)

        diff = (b'--- README\t2007-01-24 02:10:28.000000000 -0800\n'
                b'+++ README\t2007-01-24 02:11:01.000000000 -0800\n'
                b'@@ -1,9 +1,10 @@\n'
                b' Test data for a README file.\n'
                b' \n'
                b' There\'s a line here.\n'
                b'-\n'
                b' A line there.\n'
                b' \n'
                b' And here.\n')

        with self.assertRaises(Exception):
            patch(diff=diff,
                  orig_file=old,
                  filename='foo.c')

    def test_empty_patch(self):
        """Testing patch with an empty diff"""
        old = 'This is a test'
        diff = ''
        patched = patch(diff=diff,
                        orig_file=old,
                        filename='test.c')
        self.assertEqual(patched, old)

    def test_patch_crlf_file_crlf_diff(self):
        """Testing patch with a CRLF file and a CRLF diff"""
        old = (b'Test data for a README file.\r\n'
               b'\r\n'
               b'There\'s a line here.\r\n'
               b'\r\n'
               b'A line there.\r\n'
               b'\r\n'
               b'And here.\r\n')

        new = (b'Test data for a README file.\n'
               b'\n'
               b'There\'s a line here.\n'
               b'A line there.\n'
               b'\n'
               b'And here.\n')

        diff = (b'--- README\t2007-07-02 23:33:27.000000000 -0700\n'
                b'+++ README\t2007-07-02 23:32:59.000000000 -0700\n'
                b'@@ -1,7 +1,6 @@\n'
                b' Test data for a README file.\r\n'
                b' \r\n'
                b' There\'s a line here.\r\n'
                b'-\r\n'
                b' A line there.\r\n'
                b' \r\n'
                b' And here.\r\n')

        patched = patch(diff=diff,
                        orig_file=old,
                        filename='README')
        self.assertEqual(patched, new)

    def test_patch_cr_file_crlf_diff(self):
        """Testing patch with a CR file and a CRLF diff"""
        old = (b'Test data for a README file.\n'
               b'\n'
               b'There\'s a line here.\n'
               b'\n'
               b'A line there.\n'
               b'\n'
               b'And here.\n')

        new = (b'Test data for a README file.\n'
               b'\n'
               b'There\'s a line here.\n'
               b'A line there.\n'
               b'\n'
               b'And here.\n')

        diff = (b'--- README\t2007-07-02 23:33:27.000000000 -0700\n'
                b'+++ README\t2007-07-02 23:32:59.000000000 -0700\n'
                b'@@ -1,7 +1,6 @@\n'
                b' Test data for a README file.\r\n'
                b' \r\n'
                b' There\'s a line here.\r\n'
                b'-\r\n'
                b' A line there.\r\n'
                b' \r\n'
                b' And here.\r\n')

        patched = patch(diff=diff,
                        orig_file=old,
                        filename='README')
        self.assertEqual(patched, new)

    def test_patch_crlf_file_cr_diff(self):
        """Testing patch with a CRLF file and a CR diff"""
        old = (b'Test data for a README file.\r\n'
               b'\r\n'
               b'There\'s a line here.\r\n'
               b'\r\n'
               b'A line there.\r\n'
               b'\r\n'
               b'And here.\r\n')

        new = (b'Test data for a README file.\n'
               b'\n'
               b'There\'s a line here.\n'
               b'A line there.\n'
               b'\n'
               b'And here.\n')

        diff = (b'--- README\t2007-07-02 23:33:27.000000000 -0700\n'
                b'+++ README\t2007-07-02 23:32:59.000000000 -0700\n'
                b'@@ -1,7 +1,6 @@\n'
                b' Test data for a README file.\n'
                b' \n'
                b' There\'s a line here.\n'
                b'-\n'
                b' A line there.\n'
                b' \n'
                b' And here.\n')

        patched = patch(diff=diff,
                        orig_file=old,
                        filename='README')
        self.assertEqual(patched, new)

    def test_patch_file_with_fake_no_newline(self):
        """Testing patch with a file indicating no newline
        with a trailing \\r
        """
        old = (
            b'Test data for a README file.\n'
            b'\n'
            b'There\'s a line here.\n'
            b'\n'
            b'A line there.\n'
            b'\n'
            b'And a new line here!\n'
            b'\n'
            b'We must have several lines to reproduce this problem.\n'
            b'\n'
            b'So that there\'s enough hidden context.\n'
            b'\n'
            b'And dividers so we can reproduce the bug.\n'
            b'\n'
            b'Which will a --- line at the end of one file due to the '
            b'lack of newline,\n'
            b'causing a parse error.\n'
            b'\n'
            b'And here.\n'
            b'Yes, this is a good README file. Like most README files, '
            b'this doesn\'t tell youanything you really didn\'t already '
            b'know.\r')

        new = (
            b'Test data for a README file.\n'
            b'\n'
            b'There\'s a line here.\n'
            b'Here\'s a change!\n'
            b'\n'
            b'A line there.\n'
            b'\n'
            b'And a new line here!\n'
            b'\n'
            b'We must have several lines to reproduce this problem.\n'
            b'\n'
            b'So that there\'s enough hidden context.\n'
            b'\n'
            b'And dividers so we can reproduce the bug.\n'
            b'\n'
            b'Which will a --- line at the end of one file due to the '
            b'lack of newline,\n'
            b'causing a parse error.\n'
            b'\n'
            b'And here.\n'
            b'Yes, this is a good README file. Like most README files, '
            b'this doesn\'t tell youanything you really didn\'t '
            b'already know.\n')

        diff = (
            b'--- README\t2008-02-25 03:40:42.000000000 -0800\n'
            b'+++ README\t2008-02-25 03:40:55.000000000 -0800\n'
            b'@@ -1,6 +1,7 @@\n'
            b' Test data for a README file.\n'
            b' \n'
            b' There\'s a line here.\n'
            b'+Here\'s a change!\n'
            b' \n'
            b' A line there.\n'
            b' \n'
            b'@@ -16,4 +17,4 @@\n'
            b' causing a parse error.\n'
            b' \n'
            b' And here.\n'
            b'-Yes, this is a good README file. Like most README files, this '
            b'doesn\'t tell youanything you really didn\'t already know.\n'
            b'\\ No newline at end of file\n'
            b'+Yes, this is a good README file. Like most README files, this '
            b'doesn\'t tell youanything you really didn\'t already know.\n')

        patched = patch(diff=diff,
                        orig_file=old,
                        filename='README')
        self.assertEqual(patched, new)


class GetFileDiffEncodingsTests(TestCase):
    """Unit tests for get_filediff_encodings."""

    fixtures = ['test_scmtools']

    def setUp(self):
        super(GetFileDiffEncodingsTests, self).setUp()

        self.repository = self.create_repository(encoding='ascii,iso-8859-15')
        self.diffset = self.create_diffset(repository=self.repository)

    def test_with_stored_encoding(self):
        """Testing get_filediff_encodings with recorded FileDiff.encoding"""
        filediff = self.create_filediff(self.diffset,
                                        encoding='utf-16')

        self.assertEqual(get_filediff_encodings(filediff),
                         ['utf-16', 'ascii', 'iso-8859-15'])

    def test_with_out_stored_encoding(self):
        """Testing get_filediff_encodings without recorded FileDiff.encoding"""
        filediff = self.create_filediff(self.diffset)

        self.assertEqual(get_filediff_encodings(filediff),
                         ['ascii', 'iso-8859-15'])

    def test_with_custom_encodings(self):
        """Testing get_filediff_encodings with custom encoding_list"""
        filediff = self.create_filediff(self.diffset)

        self.assertEqual(
            get_filediff_encodings(filediff,
                                   encoding_list=['rot13', 'palmos']),
            ['rot13', 'palmos'])


class GetOriginalFileTests(BaseFileDiffAncestorTests):
    """Unit tests for get_original_file."""

    def setUp(self):
        super(GetOriginalFileTests, self).setUp()

        self.spy_on(get_original_file_from_repo)

    def test_created_in_first_parent(self):
        """Test get_original_file with a file created in the parent diff of the
        first commit
        """
        self.set_up_filediffs()

        filediff = FileDiff.objects.get(dest_file='bar', dest_detail='8e739cc',
                                        commit_id=1)

        self.assertEqual(get_original_file(filediff=filediff), b'bar\n')
        self.assertTrue(get_original_file_from_repo.called_with(
            filediff=filediff,
            request=None,
            encoding_list=None))

    def test_created_in_subsequent_parent(self):
        """Test get_original_file with a file created in the parent diff of a
        subsequent commit
        """
        self.set_up_filediffs()

        filediff = FileDiff.objects.get(dest_file='baz', dest_detail='280beb2',
                                        commit_id=2)

        self.assertEqual(get_original_file(filediff=filediff), b'baz\n')
        self.assertTrue(get_original_file_from_repo.called)

    def test_created_previously_deleted(self):
        """Testing get_original_file with a file created and previously deleted
        """
        self.set_up_filediffs()

        filediff = FileDiff.objects.get(dest_file='bar', dest_detail='5716ca5',
                                        commit_id=3)

        self.assertEqual(get_original_file(filediff=filediff), b'')
        self.assertFalse(get_original_file_from_repo.called)

    def test_renamed(self):
        """Test get_original_file with a renamed file"""
        self.set_up_filediffs()

        filediff = FileDiff.objects.get(dest_file='qux', dest_detail='03b37a0',
                                        commit_id=3)

        self.assertEqual(get_original_file(filediff=filediff), b'foo\n')
        self.assertFalse(get_original_file_from_repo.called)

    def test_empty_parent_diff_old_patch(self):
        """Testing get_original_file with an empty parent diff with patch(1)
        that does not accept empty diffs
        """
        self.set_up_filediffs()

        filediff = (
            FileDiff.objects
            .select_related('parent_diff_hash',
                            'diffset',
                            'diffset__repository',
                            'diffset__repository__tool')
            .get(dest_file='corge',
                 dest_detail='f248ba3',
                 commit_id=3)
        )

        # FileDiff creation will set the _IS_PARENT_EMPTY flag.
        del filediff.extra_data[FileDiff._IS_PARENT_EMPTY_KEY]
        filediff.save(update_fields=('extra_data',))

        # Older versions of patch will choke on an empty patch with a "garbage
        # input" error, but newer versions will handle it just fine. We stub
        # out patch here to always fail so we can test for the case of an older
        # version of patch without requiring it to be installed.
        def _patch(diff, orig_file, filename, request=None):
            raise PatchError(
                filename=filename,
                error_output=_PATCH_GARBAGE_INPUT,
                orig_file=orig_file,
                new_file='tmp123-new',
                diff=b'',
                rejects=None)

        self.spy_on(patch, call_fake=_patch)

        # One query for each of the following:
        # - saving the RawFileDiffData in RawFileDiffData.recompute_line_counts
        # - saving the FileDiff in FileDiff.is_parent_diff_empty
        with self.assertNumQueries(2):
            orig = get_original_file(filediff=filediff)

        self.assertEqual(orig, b'')

        # Refresh the object from the database with the parent diff attached
        # and then verify that re-calculating the original file does not cause
        # additional queries.
        filediff = (
            FileDiff.objects
            .select_related('parent_diff_hash')
            .get(pk=filediff.pk)
        )

        with self.assertNumQueries(0):
            orig = get_original_file(filediff=filediff)

    def test_empty_parent_diff_new_patch(self):
        """Testing get_original_file with an empty parent diff with patch(1)
        that does accept empty diffs
        """
        self.set_up_filediffs()

        filediff = (
            FileDiff.objects
            .select_related('parent_diff_hash',
                            'diffset',
                            'diffset__repository',
                            'diffset__repository__tool')
            .get(dest_file='corge',
                 dest_detail='f248ba3',
                 commit_id=3)
        )

        # FileDiff creation will set the _IS_PARENT_EMPTY flag.
        del filediff.extra_data[FileDiff._IS_PARENT_EMPTY_KEY]
        filediff.save(update_fields=('extra_data',))

        # Newer versions of patch will allow empty patches. We stub out patch
        # here to always fail so we can test for the case of a newer version
        # of patch without requiring it to be installed.
        def _patch(diff, orig_file, filename, request=None):
            # This is the only call to patch() that should be made.
            self.assertEqual(diff,
                             b'diff --git a/corge b/corge\n'
                             b'new file mode 100644\n'
                             b'index 0000000..e69de29\n')
            return orig_file

        self.spy_on(patch, call_fake=_patch)

        with self.assertNumQueries(0):
            orig = get_original_file(filediff=filediff)

        self.assertEqual(orig, b'')

        # Refresh the object from the database with the parent diff attached
        # and then verify that re-calculating the original file does not cause
        # additional queries.
        filediff = (
            FileDiff.objects
            .select_related('parent_diff_hash')
            .get(pk=filediff.pk)
        )

        with self.assertNumQueries(0):
            orig = get_original_file(filediff=filediff)

    def test_empty_parent_diff_precomputed(self):
        """Testing get_original_file with an empty parent diff for which the
        result has been pre-computed
        """
        self.set_up_filediffs()

        filediff = (
            FileDiff.objects
            .select_related('parent_diff_hash',
                            'diffset',
                            'diffset__repository',
                            'diffset__repository__tool')
            .get(dest_file='corge',
                 dest_detail='f248ba3',
                 commit_id=3)
        )

        with self.assertNumQueries(0):
            orig = get_original_file(filediff=filediff)

        self.assertEqual(orig, b'')

    def test_with_encoding_list(self):
        """Testing get_original_file with encoding_list is deprecated"""
        self.set_up_filediffs()

        filediff = FileDiff.objects.get(dest_file='bar',
                                        dest_detail='8e739cc',
                                        commit_id=1)

        message = (
            'The encoding_list parameter passed to get_original_file() is '
            'deprecated and will be removed in Review Board 5.0.'
        )

        with self.assert_warns(RemovedInReviewBoard50Warning, message):
            get_original_file(filediff, encoding_list=['ascii'])

    def test_parent_diff_with_rename_and_modern_fields(self):
        """Testing get_original_file with a file renamed in parent diff
        with modern parent_source_* keys in extra_data
        """
        parent_diff = (
            b'diff --git a/old-name b/new-name\n'
            b'rename from old-name\n'
            b'rename to new-name\n'
            b'index b7a8c9f..e69de29 100644\n'
            b'--- a/old-name\n'
            b'+++ a/new-name\n'
            b'@@ -1,1 +1,1 @@\n'
            b'-orig file\n'
            b'+abc123\n'
        )

        diff = (
            b'diff --git a/new-name b/new-name\n'
            b'index e69de29..0e4b0c7 100644\n'
            b'--- a/new-name\n'
            b'+++ a/new-name\n'
            b'@@ -1,1 +1,1 @@\n'
            b'+abc123\n'
            b'+def456\n'
        )

        repository = self.create_repository(tool_name='Git')
        diffset = self.create_diffset(repository=repository)
        filediff = FileDiff.objects.create(
            diffset=diffset,
            source_file='new-name',
            source_revision='e69de29',
            dest_file='new-name',
            dest_detail='0e4b0c7',
            extra_data={
                'encoding': 'ascii',
                'parent_source_filename': 'old-file',
                'parent_source_revision': 'b7a8c9f',
            })
        filediff.parent_diff = parent_diff
        filediff.diff = diff
        filediff.save()

        request_factory = RequestFactory()

        def _get_file(_self, path, revision, *args, **kwargs):
            self.assertEqual(path, 'old-file')
            self.assertEqual(revision, 'b7a8c9f')

            return b'orig file\n'

        self.spy_on(repository.get_file, call_fake=_get_file)

        with self.assertNumQueries(0):
            orig = get_original_file(filediff=filediff,
                                     request=request_factory.get('/'),
                                     encoding_list=['ascii'])

        self.assertEqual(orig, b'abc123\n')

        # Refresh the object from the database with the parent diff attached
        # and then verify that re-calculating the original file does not cause
        # additional queries.
        filediff = (
            diffset.files
            .select_related('parent_diff_hash')
            .get(pk=filediff.pk)
        )

        with self.assertNumQueries(0):
            orig = get_original_file(filediff=filediff,
                                     request=request_factory.get('/'),
                                     encoding_list=['ascii'])

    def test_with_filediff_with_encoding_set(self):
        """Testing get_original_file with FileDiff.encoding set"""
        content = 'hello world'.encode('utf-16')

        repository = self.create_repository()
        self.spy_on(repository.get_file,
                    call_fake=lambda *args, **kwargs: content)
        self.spy_on(convert_to_unicode)
        self.spy_on(convert_line_endings)

        diffset = self.create_diffset(repository=repository)
        filediff = self.create_filediff(diffset,
                                        encoding='utf-16')

        self.assertEqual(get_original_file(filediff=filediff), content)
        self.assertTrue(convert_to_unicode.called_with(
            content, ['utf-16', 'iso-8859-15']))
        self.assertTrue(convert_line_endings.called_with('hello world'))

    def test_with_filediff_with_repository_encoding_set(self):
        """Testing get_original_file with Repository.encoding set"""
        content = 'hello world'.encode('utf-16')

        repository = self.create_repository(encoding='utf-16')
        self.spy_on(repository.get_file,
                    call_fake=lambda *args, **kwargs: content)
        self.spy_on(convert_to_unicode)
        self.spy_on(convert_line_endings)

        diffset = self.create_diffset(repository=repository)
        filediff = self.create_filediff(diffset)

        self.assertEqual(get_original_file(filediff=filediff), content)
        self.assertTrue(convert_to_unicode.called_with(content, ['utf-16']))
        self.assertTrue(convert_line_endings.called_with('hello world'))


class SplitLineEndingsTests(TestCase):
    """Unit tests for reviewboard.diffviewer.diffutils.split_line_endings."""

    def test_with_byte_string(self):
        """Testing split_line_endings with byte string"""
        lines = split_line_endings(
            b'This is line 1\n'
            b'This is line 2\r\n'
            b'This is line 3\r'
            b'This is line 4\r\r\n'
            b'This is line 5'
        )

        for line in lines:
            self.assertIsInstance(line, bytes)

        self.assertEqual(
            lines,
            [
                b'This is line 1',
                b'This is line 2',
                b'This is line 3',
                b'This is line 4',
                b'This is line 5',
            ])

    def test_with_unicode_string(self):
        """Testing split_line_endings with unicode string"""
        lines = split_line_endings(
            'This is line 1\n'
            'This is line 2\r\n'
            'This is line 3\r'
            'This is line 4\r\r\n'
            'This is line 5'
        )

        for line in lines:
            self.assertIsInstance(line, six.text_type)

        self.assertEqual(
            lines,
            [
                'This is line 1',
                'This is line 2',
                'This is line 3',
                'This is line 4',
                'This is line 5',
            ])<|MERGE_RESOLUTION|>--- conflicted
+++ resolved
@@ -10,11 +10,8 @@
 
 from reviewboard.deprecation import RemovedInReviewBoard50Warning
 from reviewboard.diffviewer.diffutils import (
-<<<<<<< HEAD
     convert_line_endings,
     convert_to_unicode,
-=======
->>>>>>> c9113ef7
     get_diff_data_chunks_info,
     get_diff_files,
     get_displayed_diff_line_ranges,
@@ -41,7 +38,6 @@
 from reviewboard.testing import TestCase
 
 
-<<<<<<< HEAD
 class BaseFileDiffAncestorTests(SpyAgency, TestCase):
     """A base test case that creates a FileDiff history."""
 
@@ -307,8 +303,6 @@
         }
 
 
-=======
->>>>>>> c9113ef7
 class GetDiffDataChunksInfoTests(TestCase):
     """Unit tests for get_diff_data_chunks_info."""
 
@@ -679,8 +673,6 @@
                 },
             ])
 
-<<<<<<< HEAD
-=======
     def test_with_single_line_replace(self):
         """Testing get_diff_data_chunks_info with single-line diff with
         replaced line
@@ -741,7 +733,6 @@
                 },
             ])
 
->>>>>>> c9113ef7
     def test_with_no_lengths(self):
         """Testing get_diff_data_chunks_info with no lengths specified"""
         self.assertEqual(
@@ -810,11 +801,7 @@
             ])
 
 
-<<<<<<< HEAD
 class GetDiffFilesTests(BaseFileDiffAncestorTests):
-=======
-class GetDiffFilesTests(TestCase):
->>>>>>> c9113ef7
     """Unit tests for get_diff_files."""
 
     fixtures = [

--- conflicted
+++ resolved
@@ -22,13 +22,10 @@
 from reviewboard.admin.import_utils import has_module
 from reviewboard.diffviewer.chunk_generator import (DiffChunkGenerator,
                                                     RawDiffChunkGenerator)
-<<<<<<< HEAD
 from reviewboard.diffviewer.commitutils import (find_ancestor_commit_ids,
                                                 find_ancestor_filediff,
                                                 generate_commit_history_diff)
-=======
 from reviewboard.diffviewer.diffutils import get_displayed_diff_line_ranges
->>>>>>> 7a7c0d31
 from reviewboard.diffviewer.errors import UserVisibleError
 from reviewboard.diffviewer.forms import UploadDiffCommitForm, UploadDiffForm
 from reviewboard.diffviewer.models import (DiffCommit, DiffSet, FileDiff,

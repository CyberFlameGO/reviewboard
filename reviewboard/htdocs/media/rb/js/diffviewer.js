// Constants
var BACKWARD = -1;
var FORWARD  = 1;
var INVALID  = -1;
var DIFF_SCROLLDOWN_AMOUNT = 100;
var VISIBLE_CONTEXT_SIZE = 5;

var ANCHOR_COMMENT = 1;
var ANCHOR_FILE = 2;
var ANCHOR_CHUNK = 4;


// State
var gDiff;


/*
 * A list of key bindings for the page.
 */
var gActions = [
    { // Previous file
        keys: "aAKP<m",
        onPress: function() {
            scrollToAnchor(GetNextAnchor(BACKWARD, ANCHOR_FILE));
        }
    },

    { // Next file
        keys: "fFJN>",
        onPress: function() {
            scrollToAnchor(GetNextAnchor(FORWARD, ANCHOR_FILE));
        }
    },

    { // Previous diff
        keys: "sSkp,,",
        onPress: function() {
            scrollToAnchor(GetNextAnchor(BACKWARD, ANCHOR_CHUNK | ANCHOR_FILE));
        }
    },

    { // Next diff
        keys: "dDjn..",
        onPress: function() {
            scrollToAnchor(GetNextAnchor(FORWARD, ANCHOR_CHUNK | ANCHOR_FILE));
        }
    },

    { // Recenter
        keys: unescape("%0D"),
        onPress: function() { scrollToAnchor(gAnchors[gSelectedAnchor]); }
    },

    { // Previous comment
        keys: "[x",
        onPress: function() {
            scrollToAnchor(GetNextAnchor(BACKWARD, ANCHOR_COMMENT));
        }
    },

    { // Next comment
        keys: "]c",
        onPress: function() {
            scrollToAnchor(GetNextAnchor(FORWARD, ANCHOR_COMMENT));
        }
    },

    { // Go to header
        keys: "gu;",
        onPress: function() {}
    },

    { // Go to footer
        keys: "GU:",
        onPress: function() {}
    }
];


// State variables
var gSelectedAnchor = INVALID;
var gFileAnchorToId = {};
var gInterdiffFileAnchorToId = {};
var gAnchors = $();
var gCommentDlg = null;
var gHiddenComments = {};
var gDiffHighlightBorder = null;
var gStartAtAnchor = null;


/*
 * Creates a comment block in the diff viewer.
 *
 * @param {jQuery} beginRow      The first table row to attach to.
 * @param {jQuery} endRow        The last table row to attach to.
 * @param {int}    beginLineNum  The line number to attach to.
 * @param {int}    endLineNum    The line number to attach to.
 * @param {array}  comments      The list of comments in this block.
 *
 * @return {object} The comment block.
 */
function DiffCommentBlock(beginRow, endRow, beginLineNum, endLineNum,
                          comments) {
    var self = this;

    var table = beginRow.parents("table:first")
    var fileid = table[0].id;

    this.filediff = gFileAnchorToId[fileid];
    this.interfilediff = gInterdiffFileAnchorToId[fileid];
    this.beginLineNum = beginLineNum;
    this.endLineNum = endLineNum;
    this.beginRow = beginRow;
    this.endRow = endRow;
    this.comments = [];
    this.draftComment = null;

    this.el = $("<span/>")
        .addClass("commentflag")
        .click(function() {
            self.showCommentDlg();
            return false;
        })

    this.countEl = $("<span/>")
        .appendTo(this.el);

    if ($.browser.msie && $.browser.version == 6) {
        /*
         * Tooltips for some reason cause comment flags to disappear in IE6.
         * So for now, just fake them and never show them.
         */
        this.tooltip = $("<div/>");
    } else {
        this.tooltip = $.tooltip(this.el, {
            side: "rb"
        }).addClass("comments");
    }

    this.anchor = $("<a/>")
        .attr("name",
              "file" + this.filediff['id'] + "line" + this.beginLineNum)
        .addClass("comment-anchor")
        .appendTo(this.el);

    /*
     * Find out if there's any draft comments, and filter them out of the
     * stored list of comments.
     */
    if (comments && comments.length > 0) {
        for (var i in comments) {
            var comment = comments[i];

            if (comment.localdraft) {
                this._createDraftComment(comment.text);
            } else {
                this.comments.push(comment);
            }
        }
    } else {
        this._createDraftComment();
    }

    this.updateCount();
    this.updateTooltip();

    /* Now that we've built everything, add this to the DOM. */
    this.beginRow[0].cells[0].appendChild(this.el[0]);
}

$.extend(DiffCommentBlock.prototype, {
    /*
     * Notifies the user of some update. This notification appears by the
     * comment flag.
     *
     * @param {string} text  The notification text.
     */
    notify: function(text) {
        var offset = this.el.offset();

        var bubble = $("<div/>")
            .addClass("bubble")
            .text(text)
            .appendTo(this.el);

        bubble
            .css({
                left: this.el.width(),
                top:  0,
                opacity: 0
            })
            .animate({
                top: "-=10px",
                opacity: 0.8
            }, 350, "swing")
            .delay(1200)
            .animate({
                top: "+=10px",
                opacity: 0
            }, 350, "swing", function() {
                bubble.remove();
            });
    },

    /*
     * Updates the tooltip contents.
     */
    updateTooltip: function() {
        this.tooltip.empty();
        var list = $("<ul/>");

        if (this.draftComment) {
            $("<li/>")
                .text(this.draftComment.text.truncate())
                .addClass("draft")
                .appendTo(list);
        }

        for (var i = 0; i < this.comments.length; i++) {
            $("<li/>")
                .text(this.comments[i].text.truncate())
                .appendTo(list);
        }

        list.appendTo(this.tooltip);
    },

    /*
     * Updates the displayed number of comments in the comment block.
     *
     * If there's a draft comment, it will be added to the count. Otherwise,
     * this depends solely on the number of published comments.
     */
    updateCount: function() {
        var count = this.comments.length;

        if (this.draftComment) {
            count++;
        }

        this.count = count;
        this.countEl.html(this.count);
    },

    /*
     * Shows the comment dialog.
     */
    showCommentDlg: function() {
        var self = this;

        if (gCommentDlg == null) {
            gCommentDlg = $("#comment-detail")
                .commentDlg()
                .css("z-index", 999);
            gCommentDlg.appendTo("body");
        }

        gCommentDlg
            .one("close", function() {
                self._createDraftComment();

                gCommentDlg
                    .setDraftComment(self.draftComment)
                    .setCommentsList(self.comments, "comment")
                    .css({
                        left: $(document).scrollLeft() +
                              ($(window).width() - gCommentDlg.width()) / 2,
                        top:  self.endRow.offset().top +
                              self.endRow.height()
                    })
                    .open(self.el);
            })
            .close();
    },

    _createDraftComment: function(textOnServer) {
        if (this.draftComment != null) {
            return;
        }

        var self = this;
        var el = this.el;
        var comment = new RB.DiffComment(this.filediff, this.interfilediff,
                                         this.beginLineNum, this.endLineNum,
                                         textOnServer);

        $.event.add(comment, "textChanged", function() {
            self.updateTooltip();
        });

        $.event.add(comment, "deleted", function() {
            self.notify("Comment Deleted");
        });

        $.event.add(comment, "destroyed", function() {
            self.draftComment = null;

            /* Discard the comment block if empty. */
            if (self.comments.length == 0) {
                el.fadeOut(350, function() { el.remove(); })
                self.anchor.remove();
            } else {
                el.removeClass("draft");
                self.updateCount();
                self.updateTooltip();
            }
        });

        $.event.add(comment, "saved", function() {
            self.updateCount();
            self.updateTooltip();
            self.notify("Comment Saved");
            showReviewBanner();
        });

        this.draftComment = comment;
        el.addClass("draft");
    }
});


/*
 * Registers a section as being a diff file.
 *
 * This handles all mouse actions on the diff, comment range selection, and
 * populatation of comment flags.
 *
 * @param {array}  lines  The lines containing comments. See the
 *                        addCommentFlags documentation for the format.
 * @param {string} key    A unique ID identifying the file the comments
 *                        belong too (typically based on the filediff_id).
 *
 * @return {jQuery} The diff file element.
 */
$.fn.diffFile = function(lines, key) {
    return this.each(function() {
        var self = $(this);

        /* State */
        var selection = {
            begin: null,
            beginNum: 0,
            end: null,
            endNum: 0,
            lastSeenIndex: 0
        };

        var ghostCommentFlag = $("<img/>")
            .addClass("commentflag")
            .addClass("ghost-commentflag")
            .attr("src", MEDIA_URL + "rb/images/comment-ghost.png?" +
                         MEDIA_SERIAL)
            .css({
                'position': 'absolute',
                'left': 2
            })
            .mousedown(function(e) { self.triggerHandler("mousedown", e); })
            .mouseup(function(e)   { self.triggerHandler("mouseup", e);   })
            .mouseover(function(e) { self.triggerHandler("mouseover", e); })
            .mouseout(function(e)  { self.triggerHandler("mouseout", e);  })
            .hide()
            .appendTo("body");

        var ghostCommentFlagCell = null;


        /* Events */
        self
            .mousedown(function(e) {
                /*
                 * Handles the mouse down event, which begins selection for
                 * comments.
                 *
                 * @param {event} e  The mousedown event.
                 */
                var node = e.target;

                if (ghostCommentFlagCell != null) {
                    node = ghostCommentFlagCell[0];
                }

                if (isLineNumCell(node)) {
                    var row = $(node.parentNode);

                    selection.begin    = selection.end    = row;
                    selection.beginNum = selection.endNum =
                        parseInt(row.attr('line'));

                    selection.lastSeenIndex = row[0].rowIndex;
                    row.addClass("selected");

                    self.disableSelection();

                    e.stopPropagation();
                    e.preventDefault();
                }
            })
            .mouseup(function(e) {
                /*
                 * Handles the mouse up event, which finalizes selection
                 * of a range of lines.
                 *
                 * This will create a new comment block and display the
                 * comment dialog.
                 *
                 * @param {event} e  The mouseup event.
                 */
                var node = e.target;

                if (ghostCommentFlagCell != null) {
                    node = ghostCommentFlagCell[0];
                }

                if (isLineNumCell(node)) {
<<<<<<< HEAD
                    if (selection.beginNum == selection.endNum) {
                        /* See if we have a comment flag on the selected row. */
                        var node = getActualRowNode($(e.target));
=======
                    var showCommentDlg = true;

                    if (selection.beginNum == selection.endNum) {
                        /* See if we have a comment flag on the selected row. */
                        var node = getActualRowNode($(node));
>>>>>>> 6e907966
                        var row = node.parent();
                        var lineNumCell = row[0].cells[0];

                        var commentFlag = $(".commentflag", lineNumCell);

                        if (commentFlag.length == 1) {
<<<<<<< HEAD
                            commentFlag.click()
                        }
                    } else {
=======
                            showCommentDlg = false;
                            commentFlag.click()
                        }
                    }

                    if (showCommentDlg) {
>>>>>>> 6e907966
                        /*
                         * Selection was finalized. Create the comment block
                         * and show the comment dialog.
                         */
                        var commentBlock = new DiffCommentBlock(
                            selection.begin,
                            selection.end,
                            selection.beginNum,
                            selection.endNum);
                        commentBlock.showCommentDlg();
                    }

                    e.preventDefault();
                    e.stopPropagation();

                    $(node).removeClass("selected");
                } else {
                    /*
                     * The user clicked somewhere else. Move the anchor
                     * point here if it's part of the diff.
                     */
                    var tbody = $(node).parents("tbody:first");

                    if (tbody.length > 0 &&
                        (tbody.hasClass("delete") || tbody.hasClass("insert") ||
                         tbody.hasClass("replace"))) {
                        gotoAnchor($("a:first", tbody).attr("name"), true);
                    }
                }

                if (selection.begin != null) {
                    /* Reset the selection. */
                    var rows = self[0].rows;

                    for (var i = selection.begin[0].rowIndex;
                         i <= selection.end[0].rowIndex;
                         i++) {
                        $(rows[i]).removeClass("selected");
                    }

                    selection.begin    = selection.end    = null;
                    selection.beginNum = selection.endNum = 0;
                    selection.rows = [];
                }

                ghostCommentFlagCell = null;

                /* Re-enable text selection on IE */
                self.enableSelection();
            })
            .mouseover(function(e) {
                /*
                 * Handles the mouse over event. This will update the
                 * selection, if there is one, to include this row in the
                 * range, and set the "selected" class on the new row.
                 *
                 * @param {event} e  The mouseover event.
                 */
                var node = getActualRowNode($(e.target));
                var row = node.parent();

                if (isLineNumCell(node[0])) {
                    node.css("cursor", "pointer");

                    if (selection.begin != null) {
                        /* We have an active selection. */
                        var linenum = parseInt(row.attr("line"));

                        if (linenum < selection.beginNum) {
                            selection.beginNum = linenum;
                            selection.begin = row;
                        } else if (linenum > selection.beginNum) {
                            selection.end = row;
                            selection.endNum = linenum;
                        }

                        var min = Math.min(selection.lastSeenIndex,
                                           row[0].rowIndex);
                        var max = Math.max(selection.lastSeenIndex,
                                           row[0].rowIndex);

                        for (var i = min; i <= max; i++) {
                            $(self[0].rows[i]).addClass("selected");
                        }

                        selection.lastSeenIndex = row[0].rowIndex;
                    } else {
                        var lineNumCell = row[0].cells[0];

                        /* See if we have a comment flag in here. */
                        if ($(".commentflag", lineNumCell).length == 0) {
                            ghostCommentFlag
                                .css("top", node.offset().top - 1)
                                .show()
                                .parent()
                                    .removeClass("selected");
                            ghostCommentFlagCell = node;

                        }

                        row.addClass("selected");
                    }
                } else if (ghostCommentFlagCell != null &&
                           node[0] != ghostCommentFlagCell[0]) {
                    row.removeClass("selected");
                }
            })
            .mouseout(function(e) {
                /*
                 * Handles the mouse out event, removing any lines outside
                 * the new range from the selection.
                 *
                 * @param {event} e  The mouseout event.
                 */
                var relTarget = e.relatedTarget;
                var node = getActualRowNode($(e.fromElement ||
                                              e.originalTarget));

                if (relTarget != ghostCommentFlag[0]) {
                    ghostCommentFlag.hide();
                    ghostCommentFlagCell = null;
                }

                if (selection.begin != null) {
                    /* We have an active selection. */
                    if (relTarget != null && isLineNumCell(relTarget)) {
                        /*
                         * Remove the "selection" class from any rows no
                         * longer in this selection.
                         */
                        var destRowIndex = relTarget.parentNode.rowIndex;

                        if (destRowIndex >= selection.begin[0].rowIndex) {
                            for (var i = selection.lastSeenIndex;
                                 i > destRowIndex;
                                 i--) {
                                $(self[0].rows[i]).removeClass("selected");
                            }

                            selection.lastSeenIndex = destRowIndex;
                        }
                    }
                } else if (node != null && isLineNumCell(node[0])) {
                    /*
                     * Opera seems to generate lots of spurious mouse-out
                     * events, which would cause us to get all sorts of
                     * errors in here unless we check the target above.
                     */
                    node.parent().removeClass("selected");
                }
            });

        addCommentFlags(self, lines, key);

        /*
         * Returns whether a particular cell is a line number cell.
         *
         * @param {HTMLElement} cell  The cell element.
         *
         * @return {bool} true if the cell is the line number cell.
         */
        function isLineNumCell(cell) {
            return (cell.tagName == "TH" &&
                    cell.parentNode.getAttribute('line'));
        }


        /*
         * Returns the actual cell node in the table.
         *
         * If the node specified is the ghost flag, this will return the
         * cell the ghost flag represents.
         *
         * If this is a comment flag inside a cell, this will return the
         * comment flag's parent cell
         *
         * @return {jQuery} The row.
         */
        function getActualRowNode(node) {
            if (node.hasClass("commentflag")) {
                if (node[0] == ghostCommentFlag[0]) {
                    node = ghostCommentFlagCell;
                } else {
                    node = node.parent();
                }
            }

            return node;
        }
    });
};


/*
 * Highlights a chunk of the diff.
 *
 * This will create and move four border elements around the chunk. We use
 * these border elements instead of setting a border since few browsers
 * render borders on <tbody> tags the same, and give us few options for
 * styling.
 */
$.fn.highlightChunk = function() {
    var firstHighlight = false;

    if (!gDiffHighlightBorder) {
        var borderEl = $("<div/>")
            .addClass("diff-highlight-border")
            .css("position", "absolute");

        gDiffHighlightBorder = {
            top: borderEl.clone().appendTo("#diffs"),
            bottom: borderEl.clone().appendTo("#diffs"),
            left: borderEl.clone().appendTo("#diffs"),
            right: borderEl.clone().appendTo("#diffs")
        };

        firstHighlight = true;
    }

    var el = this.parents("tbody:first, thead:first");

    var borderWidth = gDiffHighlightBorder.left.width();
    var borderHeight = gDiffHighlightBorder.top.height();
    var borderOffsetX = borderWidth / 2;
    var borderOffsetY = borderHeight / 2;

    if ($.browser.msie && $.browser.version <= 8) {
        /* On IE, the black rectangle is too far to the top. */
        borderOffsetY = -borderOffsetY;

        if ($.browser.msie && $.browser.version == 8) {
            /* And on IE8, it's also too far to the left. */
            borderOffsetX = -borderOffsetX;
        }
    }

    var updateQueued = false;
    var oldLeft;
    var oldTop;
    var oldWidth;
    var oldHeight;

    /*
     * Updates the position of the border elements.
     */
    function updatePosition(event) {
        if (event && event.target &&
            event.target != window &&
            !event.target.getElementsByTagName) {

            /*
             * This is not a container. It might be a text node.
             * Ignore it.
             */
            return;
        }

        var offset = el.position();

        if (!offset) {
            return;
        }

        var left = Math.round(offset.left);
        var top = Math.round(offset.top);
        var width = el.outerWidth();
        var height = el.outerHeight();

        if (left == oldLeft &&
            top == oldTop &&
            width == oldWidth &&
            height == oldHeight) {

            /* The position and size haven't actually changed. */
            return;
        }

        var outerHeight = height + borderHeight;
        var outerWidth  = width + borderWidth;
        var outerLeft   = left - borderOffsetX;
        var outerTop    = top - borderOffsetY;

        gDiffHighlightBorder.left.css({
            left: outerLeft,
            top: outerTop,
            height: outerHeight
        });

        gDiffHighlightBorder.top.css({
            left: outerLeft,
            top: outerTop,
            width: outerWidth
        });

        gDiffHighlightBorder.right.css({
            left: outerLeft + width,
            top: outerTop,
            height: outerHeight
        });

        gDiffHighlightBorder.bottom.css({
            left: outerLeft,
            top: outerTop + height,
            width: outerWidth
        });

        oldLeft = left;
        oldTop = top;
        oldWidth = width;
        oldHeight = height;

        updateQueued = false;
    }

    /*
     * Updates the position after 50ms so we don't call updatePosition too
     * many times in response to a DOM change.
     */
    function queueUpdatePosition(event) {
        if (!updateQueued) {
            updateQueued = true;
            setTimeout(function() { updatePosition(event); }, 50);
        }
    }

    $(document).bind("DOMNodeInserted.highlightChunk", queueUpdatePosition);
    $(document).bind("DOMNodeRemoved.highlightChunk", queueUpdatePosition);
    $(window).bind("resize.highlightChunk", updatePosition);

    if (firstHighlight) {
        /*
         * There seems to be a bug where we often won't get this right
         * away on page load. Race condition, perhaps.
         */
        queueUpdatePosition();
    } else {
        updatePosition();
    }

    return this;
};


/*
 * Sets the active anchor on the page, optionally scrolling to it.
 *
 * @param {string} name    The anchor name.
 * @param {bool}   scroll  If true, scrolls the page to the anchor.
 */
function gotoAnchor(name, scroll) {
    return scrollToAnchor($("a[name=" + name + "]"), scroll || false);
}


/*
 * Finds the row in a table matching the specified line number.
 *
 * @param {HTMLElement} table     The table element.
 * @param {int}         linenum   The line number to search for.
 * @param {int}         startRow  Optional start row to search.
 * @param {int}         endRow    Optional end row to search.
 *
 * @param {HTMLElement} The resulting row, or null if not found.
 */
function findLineNumRow(table, linenum, startRow, endRow) {
    var row = null;
    var row_offset = 1; // Get past the headers.

    if (table.rows.length - row_offset > linenum) {
        row = table.rows[row_offset + linenum];

        // Account for the "x lines hidden" row.
        if (row != null && parseInt(row.getAttribute('line')) == linenum) {
            return row;
        }
    }

    if (startRow) {
        // startRow already includes the offset, so we need to remove it
        startRow -= row_offset;
    }

    var low = startRow || 1;
    var high = Math.min(endRow || table.rows.length, table.rows.length);

    if (endRow != undefined) {
        /* See if we got lucky and found it in the last row. */
        if (parseInt(table.rows[endRow].getAttribute('line')) == linenum) {
            return table.rows[endRow];
        }
    } else if (row != null) {
        /*
         * We collapsed the rows (unless someone mucked with the DB),
         * so the desired row is less than the row number retrieved.
         */
        high = Math.min(high, row_offset + linenum);
    }

    /* Binary search for this cell. */
    for (var i = Math.round((low + high) / 2); low < high - 1;) {
        row = table.rows[row_offset + i];

        if (!row) {
            /*
             * should not happen, unless we miscomputed high
             */
            high--;
            /*
             * will not do much if low + high is odd
             * but we'll catch up on the next iteration
             */
            i = Math.round((low + high) / 2);
            continue;
        }

        var value = parseInt(row.getAttribute('line'))

        if (!value) {
            /*
             * bad luck, let's look around.
             * We'd expect to find a value on the first try
             * but the following makes sure we explore all
             * rows
             */
            var found = false;

            for (var k = 1; k <= (high-low) / 2; k++) {
                row = table.rows[row_offset + i + k];
                if (row && parseInt(row.getAttribute('line'))) {
                    i = i + k;
                    found = true;
                    break;
                } else {
                    row = table.rows[row_offset + i - k];
                    if (row && parseInt(row.getAttribute('line'))) {
                        i = i - k;
                        found = true;
                        break;
                    }
                }
            }

            if (found) {
                value = parseInt(row.getAttribute('line'));
            } else {
                return null;
            }
        }

        /* See if we can use simple math to find the row quickly. */
        var guessRowNum = linenum - value + row_offset + i;

        if (guessRowNum >= 0 && guessRowNum < table.rows.length) {
            var guessRow = table.rows[guessRowNum];

            if (guessRow
                && parseInt(guessRow.getAttribute('line')) == linenum) {
                /* We found it using maths! */
                return guessRow;
            }
        }

        var oldHigh = high;
        var oldLow = low;

        if (value > linenum) {
            high = i;
        } else if (value < linenum) {
            low = i;
        } else {
            return row;
        }

        /*
         * Make sure we don't get stuck in an infinite loop. This can happen
         * when a comment is placed in a line that isn't being shown.
         */
        if (oldHigh == high && oldLow == low) {
            break;
        }

        i = Math.round((low + high) / 2);
    }

    // Well.. damn. Ignore this then.
    return null;
}


/*
 * Adds comment flags to a table.
 *
 * lines is an array of dictionaries grouping together comments on the
 * same line. The dictionaries contain the following keys:
 *
 *    text       - The text of the comment.
 *    line       - The first line number.
 *    num_lines  - The number of lines the comment spans.
 *    user       - A dictionary containing "username" and "name" keys
 *                 for the user.
 *    url        - The URL for the comment.
 *    localdraft - true if this is the current user's draft comment.
 *
 * @param {HTMLElement} table  The table to add flags to.
 * @param {object}      lines  The comment lines to add.
 * @param {string}      key    A unique ID identifying the file the comments
 *                             belong too (typically based on the filediff_id).
 */
function addCommentFlags(table, lines, key) {
    var remaining = {};

    var prevBeginRowIndex = undefined;

    for (var i in lines) {
        var line = lines[i];
        var numLines = line.num_lines;

        var beginLineNum = line.linenum;
        var endLineNum = beginLineNum + numLines - 1;
        var beginRow = findLineNumRow(table[0], beginLineNum,
                                      prevBeginRowIndex);

        if (beginRow != null) {
            prevBeginRowIndex = beginRow.rowIndex;

            var endRow = (endLineNum == beginLineNum
                          ? beginRow
                          : findLineNumRow(table[0], endLineNum,
                                           prevBeginRowIndex,
                                           prevBeginRowIndex + numLines - 1));


            /*
             * Note that endRow might be null if it exists in a collapsed
             * region, so we can get away with just using beginRow if we
             * need to.
             */
            new DiffCommentBlock($(beginRow), $(endRow || beginRow),
                                 beginLineNum, endLineNum, line.comments);
        } else {
            remaining[beginLineNum] = line;
        }
    }

    gHiddenComments[key] = remaining;
}


/*
 * Expands a chunk of the diff.
 *
 * @param {string} fileid              The file ID.
 * @param {string} filediff_id         The FileDiff ID.
 * @param {string} revision            The revision of the file.
 * @param {string} interdiff_revision  The interdiff revision of the file.
 * @param {int}    chunk_index         The chunk index number.
 * @param {string} tbody_id            The tbody ID to insert into.
 */
function expandChunk(fileid, filediff_id, revision, interdiff_revision,
                     chunk_index, link) {
    gDiff.getDiffFragment(fileid, filediff_id, revision, interdiff_revision,
                          chunk_index, function(html) {
        var tbody = $(link).parents("tbody.diff-header");
        var table = tbody.parent();
        var key = "file" + filediff_id;

        tbody.replaceWith(html);
        addCommentFlags(table, gHiddenComments[key], key);

        /* The selection rectangle may not update -- bug #1353. */
        $(gAnchors[gSelectedAnchor]).highlightChunk();
    });
}


/*
 * Scrolls to the anchor at a specified location.
 *
 * @param {jQuery} anchor    The anchor jQuery instance.
 * @param {bool}   noscroll  true if the page should not be scrolled.
 *
 * @return {bool} true if the anchor was found, or false if not.
 */
function scrollToAnchor(anchor, noscroll) {
    if (anchor.length == 0) {
        return false;
    }

    if (anchor.parent().is(":hidden")) {
        return false;
    }

    if (!noscroll) {
        $(window).scrollTop(anchor.offset().top - DIFF_SCROLLDOWN_AMOUNT);
    }

    anchor.highlightChunk();

    for (var i = 0; i < gAnchors.length; i++) {
        if (gAnchors[i] == anchor[0]) {
            gSelectedAnchor = i;
            break;
        }
    }

    return true;
}


/*
 * Returns the next navigatable anchor in the specified direction.
 *
 * @param {int} dir         The direction (BACKWARD or FORWARD)
 * @param {int} anchorType  The type of the anchor as a bitmask
 *                          (ANCHOR_COMMENT, ANCHOR_FILE, ANCHOR_CHUNK)
 *
 * @return {jQuery} The found anchor jQuery instance, or INVALID.
 */
function GetNextAnchor(dir, anchorType) {
    for (var anchor = gSelectedAnchor + dir;
         anchor >= 0 && anchor < gAnchors.length;
         anchor = anchor + dir) {

        var anchorEl = $(gAnchors[anchor]);

        if (((anchorType & ANCHOR_COMMENT) &&
             anchorEl.hasClass("comment-anchor")) ||
            ((anchorType & ANCHOR_FILE) &&
             anchorEl.hasClass("file-anchor")) ||
            ((anchorType & ANCHOR_CHUNK) &&
             anchorEl.hasClass("chunk-anchor"))) {
            return anchorEl;
        }
    }

    return $([]);
}


/*
 * Updates the list of known anchors based on named anchors in the specified
 * table. This is called after every part of the diff that we loaded.
 *
 * If no anchor is selected, we'll try to select the first one.
 *
 * @param {jQuery} table  The table to load anchors from.
 */
function updateAnchors(table) {
    gAnchors = gAnchors.add($("a[name]", table));

    /* Skip over the change index to the first item */
    if (gSelectedAnchor == -1 && gAnchors.length > 0) {
      gSelectedAnchor = 0;
      $(gAnchors[gSelectedAnchor]).highlightChunk();
    }
}


/*
 * Progressively load a diff.
 *
 * When the diff is loaded, it will be placed into the appropriate location
 * in the diff viewer, rebuild the anchors, and move on to the next file.
 *
 * @param {string} filediff_id               The filediff ID
 * @param {string} filediff_revision         The filediff revision
 * @param {string} interfilediff_id          The interfilediff ID (optional)
 * @param {string} interfilediff_revision    The interfilediff revision
 *                                           (optional)
 * @param {string} file_index                The file index
 * @param {dict}   comment_counts            The comments for this region
 */
function loadFileDiff(filediff_id, filediff_revision,
                      interfilediff_id, interfilediff_revision,
                      file_index,
                      comment_counts) {

    if ($("#file" + filediff_id).length == 1) {
        /* We already have this one. This is probably a pre-loaded file. */
        setupFileDiff();
    } else {
        $.funcQueue("diff_files").add(function() {
            gDiff.getDiffFile(filediff_id, filediff_revision,
                              interfilediff_id, interfilediff_revision,
                              file_index, onFileLoaded);
        });
    }

    function onFileLoaded(xhr) {
        $("#file_container_" + filediff_id).replaceWith(xhr.responseText);

        setupFileDiff();
    }

    function setupFileDiff() {
        var key = "file" + filediff_id;

        gFileAnchorToId[key] = {
            'id': filediff_id,
            'revision': filediff_revision
        };

        if (interfilediff_id) {
            gInterdiffFileAnchorToId[key] = {
                'id': interfilediff_id,
                'revision': interfilediff_revision
            };
        }

        var diffTable = $("#file" + filediff_id);
        diffTable.diffFile(comment_counts, key);

        /* We must rebuild this every time. */
        updateAnchors(diffTable);

        if (gStartAtAnchor != null) {
            /* See if we've loaded the anchor the user wants to start at. */
            var anchor = $("a[name='" + gStartAtAnchor + "']");

            if (anchor.length != 0) {
                scrollToAnchor(anchor);
                gStartAtAnchor = null;
            }
        }

        $.funcQueue("diff_files").next();
    }
}


/*
 * Toggles the display state of Whitespace chunks and lines.
 *
 * When a diff is loaded, by default, all whitespace only changes are shown.
 * This function hides the changes shown and show the hidden changes,
 * toggling the state.
 */
function toggleWhitespaceChunks()
{
    var tables = $("table.sidebyside");
    var chunks = tables.children("tbody.whitespace-chunk");

    /* Dim the whole chunk */
    chunks.toggleClass("replace");

    /* Dim the anchor to each chunk in the file list */
    chunks.each(function() {
        var target = this.id.split("chunk")[1];
        $("ol.index a[href=#" + target + "]").toggleClass("dimmed");
    });

    /* Remove chunk identifiers */
    chunks.children(":first-child").toggleClass("first");
    chunks.children(":last-child").toggleClass("last");

    /* Toggle individual lines */
    tables.find("tbody tr.whitespace-line").toggleClass("dimmed");

    /* Toggle the display of the button itself */
    $(".review-request ul.controls li:gt(0)").toggle();

    /* Toggle adjacent chunks, and show the whitespace message */
    tables.children("tbody.whitespace-file").toggle()
                                            .siblings("tbody")
                                                .toggle();
}


$(document).ready(function() {
    gDiff = gReviewRequest.createDiff(gRevision, gInterdiffRevision);

    $(document).keypress(function(evt) {
        if (evt.altKey || evt.ctrlKey || evt.metaKey) {
            return;
        }

        var keyChar = String.fromCharCode(evt.which);

        for (var i = 0; i < gActions.length; i++) {
            if (gActions[i].keys.indexOf(keyChar) != -1) {
                gActions[i].onPress();
                return false;
            }
        }
    });

    $("ul.controls li a.toggleWhitespaceButton").click(function() {
        toggleWhitespaceChunks();
        return false;
    });

    /*
     * Make sure any inputs on the page (such as the search box) don't
     * bubble down key presses to the document.
     */
    $("input, textarea").keypress(function(evt) {
        evt.stopPropagation();
    });

    /* Check to see if there's an anchor we need to scroll to. */
    var url = document.location.toString();

    if (url.match("#")) {
        gStartAtAnchor = url.split("#")[1];
    }

    $.funcQueue("diff_files").start();

    $("table.sidebyside tr td a.moved-to," +
      "table.sidebyside tr td a.moved-from").click(function() {
        var destination = $(this).attr("line");

        return !scrollToAnchor(
            $("td a[target=" + destination + "]", $(this).parents("table"))
                .parent().siblings().andSelf()
                    .effect("highlight", {}, 2000), false);
    });
});

// vim: set et:<|MERGE_RESOLUTION|>--- conflicted
+++ resolved
@@ -412,35 +412,23 @@
                 }
 
                 if (isLineNumCell(node)) {
-<<<<<<< HEAD
-                    if (selection.beginNum == selection.endNum) {
-                        /* See if we have a comment flag on the selected row. */
-                        var node = getActualRowNode($(e.target));
-=======
                     var showCommentDlg = true;
 
                     if (selection.beginNum == selection.endNum) {
                         /* See if we have a comment flag on the selected row. */
                         var node = getActualRowNode($(node));
->>>>>>> 6e907966
                         var row = node.parent();
                         var lineNumCell = row[0].cells[0];
 
                         var commentFlag = $(".commentflag", lineNumCell);
 
                         if (commentFlag.length == 1) {
-<<<<<<< HEAD
-                            commentFlag.click()
-                        }
-                    } else {
-=======
                             showCommentDlg = false;
                             commentFlag.click()
                         }
                     }
 
                     if (showCommentDlg) {
->>>>>>> 6e907966
                         /*
                          * Selection was finalized. Create the comment block
                          * and show the comment dialog.

import logging
import os

from django.contrib.staticfiles.templatetags.staticfiles import static
from django.utils.html import escape
from django.utils.encoding import smart_str, force_unicode
from django.utils.safestring import mark_safe
from djblets.util.misc import cache_memoize
from djblets.util.templatetags.djblets_images import thumbnail
from pipeline.storage import default_storage
import docutils.core
import markdown
import mimeparse


_registered_mimetype_handlers = []


def register_mimetype_handler(handler):
    """Registers a MimetypeHandler class.

    This will register a Mimetype Handler used by Review Board to render
    thumbnails for the file attachements across different mimetypes.

    Only MimetypeHandler subclasses are supported.
    """
    if not issubclass(handler, MimetypeHandler):
        raise TypeError('Only MimetypeHandler subclasses can be registered')

    _registered_mimetype_handlers.append(handler)


def unregister_mimetype_handler(handler):
    """Unregisters a MimetypeHandler class.

    This will unregister a previously registered mimetype handler.

    Only MimetypeHandler subclasses are supported. The class must ahve been
    registered beforehand or a ValueError will be thrown.
    """
    if not issubclass(handler, MimetypeHandler):
        raise TypeError('Only MimetypeHandler subclasses can be unregistered')

    try:
        _registered_mimetype_handlers.remove(handler)
    except ValueError:
        logging.error('Failed to unregister missing mimetype handler %r' %
                      handler)
        raise ValueError('This mimetype handler was not previously registered')


def score_match(pattern, mimetype):
    """Returns a score for how well the pattern matches the mimetype.

    This is an ordered list of precedence (_ indicates non-match):
       Type/Vendor+Subtype   2
       Type/_     +Subtype   1.9
       Type/*                1.8
          */Vendor+Subtype   1.7
          */_     +Subtype   1.6
       Type/_                1
          */_                0.7
    """
    EXACT_TYPE = 1
    ANY_TYPE = 0.7
    EXACT_SUBTYPE = 1
    VND_SUBTYPE = 0.9
    ANY_SUBTYPE = 0.8

    score = 0

    if pattern[0] == mimetype[0]:
        score += EXACT_TYPE
    elif pattern[0] == '*':
        score += ANY_TYPE
    else:
        return 0

    if pattern[1] == mimetype[1]:
        score += EXACT_SUBTYPE
    elif pattern[1] == '*' or mimetype[1] == '*':
        score += ANY_SUBTYPE
    else:
        pattern_subtype = pattern[1].split('+')
        mimetype_subtype = mimetype[1].split('+')

        if len(mimetype_subtype) > 1:
            if len(pattern_subtype) > 1:
                if pattern_subtype[1] == mimetype_subtype[1]:
                    score += VND_SUBTYPE
            elif pattern_subtype[0] == mimetype_subtype[1]:
                score += VND_SUBTYPE
        elif len(pattern_subtype) > 1:
            if pattern_subtype[1] == mimetype_subtype[0]:
                score += VND_SUBTYPE

    return score


class MimetypeHandler(object):
    """Handles mimetype-specific properties.

    This class also acts as a generic handler for mimetypes not matched
    explicitly by any handler. Note that this is not the same as '*/*'.
    """
    MIMETYPES_DIR = 'rb/images/mimetypes'

    supported_mimetypes = []

    def __init__(self, attachment, mimetype):
        self.attachment = attachment
        self.mimetype = mimetype
        self.storage = default_storage

    @classmethod
    def get_best_handler(cls, mimetype):
        """Returns the handler and score that that best fit the mimetype."""
        best_score, best_fit = (0, None)

        for mimetype_handler in _registered_mimetype_handlers:
            for mt in mimetype_handler.supported_mimetypes:
                try:
                    score = score_match(mimeparse.parse_mime_type(mt),
                                        mimetype)

                    if score > best_score:
                        best_score, best_fit = (score, mimetype_handler)
                except ValueError:
                    continue

        return (best_score, best_fit)

    @classmethod
    def for_type(cls, attachment):
        """Returns the handler that is the best fit for provided mimetype."""
        if not attachment.mimetype:
            return None

        mimetype = mimeparse.parse_mime_type(attachment.mimetype)

        # Override the mimetype if mimeparse is known to misinterpret this
        # type of file as `octet-stream`
        extension = os.path.splitext(attachment.filename)[1]

        if extension in MIMETYPE_EXTENSIONS:
            mimetype = MIMETYPE_EXTENSIONS[extension]

        score, handler = cls.get_best_handler(mimetype)

        if handler:
            try:
                return handler(attachment, mimetype)
            except Exception as e:
                logging.error('Unable to load Mimetype Handler for %s: %s',
                              attachment, e, exc_info=1)

        return MimetypeHandler(attachment, mimetype)

    def get_icon_url(self):
        mimetype_string = self.mimetype[0] + '/' + self.mimetype[1]

        if mimetype_string in MIMETYPE_ICON_ALIASES:
            path = self._get_mimetype_file(
                MIMETYPE_ICON_ALIASES[mimetype_string])
        else:
            path = self._get_mimetype_file(self.mimetype[0] + '-' +
                                           self.mimetype[1])
            if not self.storage.exists(path):
                path = self._get_mimetype_file(self.mimetype[0] + '-x-generic')

                if not self.storage.exists(path):
                    # We'll just use this as our fallback.
                    path = self._get_mimetype_file('text-x-generic')

        return static(path)

    def get_thumbnail(self):
        """Returns HTML that represents a preview of the attachment.

        The outer-most object should have the class 'file-thubmnail'.
        """
        return mark_safe('<pre class="file-thumbnail"></pre>')

    def set_thumbnail(self):
        """Set the thumbnail data.

        This should be implemented by subclasses if they need the thumbnail to
        be generated client-side."""
        raise NotImplementedError

    def _get_mimetype_file(self, name):
        return '%s/%s.png' % (self.MIMETYPES_DIR, name)


class ImageMimetype(MimetypeHandler):
    """Handles image mimetypes."""
    supported_mimetypes = ['image/*']

    def get_thumbnail(self):
        """Returns a thumbnail of the image."""
        return mark_safe('<img src="%s" data-at2x="%s" '
                         'class="file-thumbnail" alt="%s" />'
                         % (thumbnail(self.attachment.file),
<<<<<<< HEAD
                            thumbnail(self.attachment.file, '800x200'),
                            self.attachment.caption))
=======
                            escape(self.attachment.caption)))
>>>>>>> 62a4cae3


class TextMimetype(MimetypeHandler):
    """Handles text mimetypes."""
    supported_mimetypes = ['text/*']

    # Read up to 'FILE_CROP_CHAR_LIMIT' number of characters from
    # the file attachment to prevent long reads caused by malicious
    # or auto-generated files.
    FILE_CROP_CHAR_LIMIT = 2000
    TEXT_CROP_NUM_HEIGHT = 4
    TEXT_CROP_NUM_LENGTH = 50

    def _generate_preview_html(self, data_string):
        """Returns the first few truncated lines of the text file."""

        preview_lines = data_string.splitlines()[:self.TEXT_CROP_NUM_HEIGHT]

        for i in range(min(self.TEXT_CROP_NUM_HEIGHT, len(preview_lines))):
            preview_lines[i] = \
                escape(preview_lines[i][:self.TEXT_CROP_NUM_LENGTH])

        return '<br />'.join(preview_lines)

    def _generate_thumbnail(self):
        """Returns the HTML for a thumbnail preview for a text file."""
        f = self.attachment.file.file
        f.open()

        try:
            data_string = f.read(self.FILE_CROP_CHAR_LIMIT)
        except (ValueError, IOError) as e:
            logging.error('Failed to read from file attachment %s: %s'
                          % (self.attachment.pk, e))
            raise

        f.close()
        return mark_safe('<div class="file-thumbnail-clipped">%s</div>'
                         % self._generate_preview_html(data_string))

    def get_thumbnail(self):
        """Returns the thumbnail of the text file as rendered as html"""
        # Caches the generated thumbnail to eliminate the need on each page
        # reload to:
        # 1) re-read the file attachment
        # 2) re-generate the html based on the data read
        return cache_memoize('file-attachment-thumbnail-%s-html-%s'
                             % (self.__class__.__name__, self.attachment.pk),
                             self._generate_thumbnail)


class ReStructuredTextMimetype(TextMimetype):
    """Handles ReStructuredText (.rst) mimetypes."""
    supported_mimetypes = ['text/x-rst', 'text/rst']

    def _generate_preview_html(self, data_string):
        """Returns html of the ReST file as produced by docutils."""
        # Use safe filtering against injection attacks
        docutils_settings = {
            'file_insertion_enabled': False,
            'raw_enabled': False,
            '_disable_config': True
        }

        parts = docutils.core.publish_parts(
            source=smart_str(data_string),
            writer_name='html4css1',
            settings_overrides=docutils_settings)

        return parts['html_body']


class MarkDownMimetype(TextMimetype):
    """Handles MarkDown (.md) mimetypes."""
    supported_mimetypes = ['text/x-markdown', 'text/markdown']

    def _generate_preview_html(self, data_string):
        """Returns html of the MarkDown file as produced by markdown."""
        # Use safe filtering against injection attacks
        return markdown.markdown(
            force_unicode(data_string), safe_mode='escape',
            enable_attributes=False)


# A mapping of mimetypes to icon names.
#
# Normally, a mimetype will be normalized and looked up in our bundled
# list of mimetype icons. However, if the mimetype is in this list, the
# associated name is used instead.
MIMETYPE_ICON_ALIASES = {
    'application/magicpoint': 'x-office-presentation',
    'application/msword': 'x-office-document',
    'application/ogg': 'audio-x-generic',
    'application/pdf': 'x-office-document',
    'application/postscript': 'x-office-document',
    'application/rtf': 'x-office-document',
    'application/vnd.lotus-1-2-3': 'x-office-spreadsheet',
    'application/vnd.ms-excel': 'x-office-spreadsheet',
    'application/vnd.ms-powerpoint': 'x-office-presentation',
    'application/vnd.oasis.opendocument.graphics': 'x-office-drawing',
    'application/vnd.oasis.opendocument.graphics-template':
        'x-office-drawing-template',
    'application/vnd.oasis.opendocument.image': 'x-office-drawing',
    'application/vnd.oasis.opendocument.presentation': 'x-office-presentation',
    'application/vnd.oasis.opendocument.presentation-template':
        'x-office-presentation-template',
    'application/vnd.oasis.opendocument.spreadsheet': 'x-office-spreadsheet',
    'application/vnd.oasis.opendocument.spreadsheet-template':
        'x-office-spreadsheet-template',
    'application/vnd.oasis.opendocument.text': 'x-office-document',
    'application/vnd.oasis.opendocument.text-template':
        'x-office-document-template',
    'application/vnd.oasis.opendocument.text-web': 'text-html',
    'application/vnd.rn-realmedia': 'video-x-generic',
    'application/vnd.rn-realmedia-secure': 'video-x-generic',
    'application/vnd.rn-realmedia-vbr': 'video-x-generic',
    'application/vnd.stardivision.calc': 'x-office-spreadsheet',
    'application/vnd.stardivision.impress': 'x-office-presentation',
    'application/vnd.stardivision.writer': 'x-office-document',
    'application/vnd.sun.xml.calc': 'x-office-spreadsheet',
    'application/vnd.sun.xml.calc.template': 'x-office-spreadsheet-template',
    'application/vnd.sun.xml.draw': 'x-office-drawing',
    'application/vnd.sun.xml.draw.template': 'x-office-drawing-template',
    'application/vnd.sun.xml.impress': 'x-office-presentation',
    'application/vnd.sun.xml.impress.template':
        'x-office-presentation-template',
    'application/vnd.sun.xml.writer': 'x-office-document',
    'application/vnd.sun.xml.writer.template': 'x-office-document-template',
    'application/wordperfect': 'x-office-document',
    'application/x-7z-compressed': 'package-x-generic',
    'application/x-abiword': 'x-office-document',
    'application/x-applix-spreadsheet': 'x-office-spreadsheet',
    'application/x-applix-word': 'x-office-document',
    'application/x-archive': 'package-x-generic',
    'application/x-arj': 'package-x-generic',
    'application/x-bzip-compressed-tar': 'package-x-generic',
    'application/x-bzip': 'package-x-generic',
    'application/x-compressed-tar': 'package-x-generic',
    'application/x-compress': 'package-x-generic',
    'application/x-cpio-compressed': 'package-x-generic',
    'application/x-cpio': 'package-x-generic',
    'application/x-deb': 'package-x-generic',
    'application/x-dvi': 'x-office-document',
    'application/x-executable': 'application-x-executable',
    'application/x-font-afm': 'font-x-generic',
    'application/x-font-bdf': 'font-x-generic',
    'application/x-font-linux-psf': 'font-x-generic',
    'application/x-font-pcf': 'font-x-generic',
    'application/x-font-sunos-news': 'font-x-generic',
    'application/x-font-ttf': 'font-x-generic',
    'application/x-gnumeric': 'x-office-spreadsheet',
    'application/x-gzip': 'package-x-generic',
    'application/gzip': 'package-x-generic',
    'application/x-gzpostscript': 'x-office-document',
    'application/xhtml+xml': 'text-html',
    'application/x-jar': 'package-x-generic',
    'application/x-killustrator': 'image-x-generic',
    'application/x-kpresenter': 'x-office-presentation',
    'application/x-kspread': 'x-office-spreadsheet',
    'application/x-kword': 'x-office-document',
    'application/x-lha': 'package-x-generic',
    'application/x-lhz': 'package-x-generic',
    'application/x-lzma-compressed-tar': 'package-x-generic',
    'application/x-lzma': 'package-x-generic',
    'application/x-ms-dos-executable': 'application-x-executable',
    'application/x-perl': 'text-x-script',
    'application/x-php': 'text-html',
    'application/x-python-bytecode': 'text-x-script',
    'application/x-rar': 'package-x-generic',
    'application/x-rpm': 'package-x-generic',
    'application/x-scribus': 'x-office-document',
    'application/x-shellscript': 'text-x-script',
    'application/x-shockwave-flash': 'video-x-generic',
    'application/x-stuffit': 'package-x-generic',
    'application/x-tar': 'package-x-generic',
    'application/x-tarz': 'package-x-generic',
    'application/x-tex': 'x-office-document',
    'application/zip': 'package-x-generic',
    'text/html': 'text-html',
    'text/vnd.wap.wml': 'text-html',
    'text/x-csh': 'text-x-script',
    'text/x-python': 'text-x-script',
    'text/x-sh': 'text-x-script',
    'text/x-vcalendar': 'x-office-calendar',
    'text/x-vcard': 'x-office-address-book',
    'text/x-zsh': 'text-x-script',
}


# A mapping of file extensions to mimetypes
#
# Normally mimetypes are determined by mimeparse, then matched with
# one of the supported mimetypes classes through a best-match algorithm.
# However, mimeparse isn't always able to catch the unofficial mimetypes
# such as 'text/x-rst' or 'text/x-markdown', so we just go by the
# extension name.
MIMETYPE_EXTENSIONS = {
    '.rst': (u'text', u'x-rst', {}),
    '.md': (u'text', u'x-markdown', {}),
}<|MERGE_RESOLUTION|>--- conflicted
+++ resolved
@@ -201,12 +201,8 @@
         return mark_safe('<img src="%s" data-at2x="%s" '
                          'class="file-thumbnail" alt="%s" />'
                          % (thumbnail(self.attachment.file),
-<<<<<<< HEAD
                             thumbnail(self.attachment.file, '800x200'),
-                            self.attachment.caption))
-=======
                             escape(self.attachment.caption)))
->>>>>>> 62a4cae3
 
 
 class TextMimetype(MimetypeHandler):

--- conflicted
+++ resolved
@@ -57,11 +57,8 @@
 	* Dan Tehranian
 	* Daniel Danilatos
 	* Dave Druska
-<<<<<<< HEAD
 	* David Bodor
-=======
 	* David Kus
->>>>>>> 9cedb279
 	* dayong zhang
 	* Dean Prichard
 	* Dennis Schön
